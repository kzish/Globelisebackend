--- conflicted
+++ resolved
@@ -460,7 +460,6 @@
 ALTER TABLE public.invoice_individual_index OWNER TO postgres;
 
 --
-<<<<<<< HEAD
 -- Name: invoice_group_index; Type: VIEW; Schema: public; Owner: postgres
 --
 
@@ -481,10 +480,7 @@
 ALTER TABLE public.invoice_group_index OWNER TO postgres;
 
 --
--- Name: tax_report; Type: TABLE; Schema: public; Owner: postgres
-=======
 -- Name: tax_reports; Type: TABLE; Schema: public; Owner: postgres
->>>>>>> 43d3def7
 --
 
 CREATE TABLE public.tax_reports (
