--- conflicted
+++ resolved
@@ -30,10 +30,6 @@
 # Microservices SDK
 user-management-microservice = { path = "../user-management-microservice" }
 eor-admin-microservice = { path = "../eor-admin-microservice" }
-<<<<<<< HEAD
 common-utils = { path = "../common-utils" }
 image = "0.24.1"
-itertools = "0.10.3"
-=======
-common-utils = { path = "../common-utils" }
->>>>>>> 43d3def7
+itertools = "0.10.3"