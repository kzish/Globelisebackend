use std::{sync::Arc, time::Duration};

use common_utils::error::GlobeliseResult;
use rusty_ulid::Ulid;
use sqlx::{postgres::PgPoolOptions, Pool, Postgres};
use tokio::sync::Mutex;
use user_management_microservice_sdk::Role;

use crate::{
<<<<<<< HEAD
    common::{ulid_to_sql_uuid, PaginationQuery},
    contracts::{ContractForClientIndex, ContractForContractorIndex, ContractorIndex},
=======
    contracts::{
        ContractorsIndex, ContractsIndexForClient, ContractsIndexForContractor, PaginationQuery,
    },
>>>>>>> 43d3def7
    tax_report::{CreateTaxReportIndex, TaxReportIndex, TaxReportIndexQuery},
};

pub type SharedDatabase = Arc<Mutex<Database>>;

/// Convenience wrapper around PostgreSQL.
pub struct Database(pub Pool<Postgres>);

impl Database {
    /// Connects to PostgreSQL.
    pub async fn new() -> Self {
        let connection_str = std::env::var("DATABASE_URL").expect("DATABASE_URL must be set");

        let pool = PgPoolOptions::new()
            .max_connections(1)
            .connect_timeout(Duration::from_secs(3))
            .connect(&connection_str)
            .await
            .expect("Cannot connect to database");

        Self(pool)
    }
}

impl Database {
    /// Counts the number of contracts.
    pub async fn count_number_of_contracts(&self, ulid: Ulid, role: Role) -> GlobeliseResult<i64> {
        let client_ulid = match role {
            Role::Client => Some(ulid_to_sql_uuid(ulid)),
            Role::Contractor => None,
        };
        let contractor_ulid = match role {
            Role::Client => None,
            Role::Contractor => Some(ulid_to_sql_uuid(ulid)),
        };

        let result = sqlx::query_scalar(
            "
            SELECT
                COUNT(*)
            FROM
                contracts
            WHERE
                ($1 IS NULL OR (client_ulid = $1)) AND
                ($2 IS NULL OR (contractor_ulid = $2))",
        )
        .bind(client_ulid)
        .bind(contractor_ulid)
        .fetch_one(&self.0)
        .await?;

        Ok(result)
    }

    /// Indexes contracts working for a client.
    pub async fn contractors_index(
        &self,
        client_ulid: Ulid,
        query: PaginationQuery,
    ) -> GlobeliseResult<Vec<ContractorsIndex>> {
        let index = sqlx::query_as(
            "
            SELECT
                contractor_ulid, contractor_name, contract_name, contract_status,
                job_title, seniority
            FROM
                contractors_index
            WHERE
                client_ulid = $1 AND
                ($2 IS NULL OR (contractor_name ~* $2))
            LIMIT $3 OFFSET $4",
        )
        .bind(ulid_to_sql_uuid(client_ulid))
        .bind(query.search_text)
        .bind(query.per_page)
        .bind((query.page - 1) * query.per_page)
        .fetch_all(&self.0)
        .await?;

        Ok(index)
    }

    /// Index contract of a given contractor
    pub async fn contracts_index_for_client(
        &self,
        client_ulid: Ulid,
        query: PaginationQuery,
    ) -> GlobeliseResult<Vec<ContractsIndexForClient>> {
        let index = sqlx::query_as(
            "
            SELECT
                ulid, contract_name, contract_type, contractor_ulid,
                contractor_name, contract_status, contract_amount, currency,
                begin_at, end_at
            FROM
                contracts_index_for_client
            WHERE
                client_ulid = $1 AND
                ($2 IS NULL OR (contract_name ~* $2 OR contractor_name ~* $2))
            LIMIT $3 OFFSET $4",
        )
        .bind(ulid_to_sql_uuid(client_ulid))
        .bind(query.search_text)
        .bind(query.per_page)
        .bind((query.page - 1) * query.per_page)
        .fetch_all(&self.0)
        .await?;

        Ok(index)
    }

    /// Index contract of a given contractor
    pub async fn contracts_index_for_contractor(
        &self,
        contractor_ulid: Ulid,
        query: PaginationQuery,
    ) -> GlobeliseResult<Vec<ContractsIndexForContractor>> {
        let index = sqlx::query_as(
            "
            SELECT
                ulid, contract_name, contract_type, client_ulid,
                client_name, contract_status, contract_amount, currency,
                begin_at, end_at
            FROM
                contracts_index_for_contractor
            WHERE
                contractor_ulid = $1 AND
                ($2 IS NULL OR (contract_name ~* $2 OR client_name ~* $2))
            LIMIT $3 OFFSET $4",
        )
        .bind(ulid_to_sql_uuid(contractor_ulid))
        .bind(query.search_text)
        .bind(query.per_page)
        .bind((query.page - 1) * query.per_page)
        .fetch_all(&self.0)
        .await?;

        Ok(index)
    }

    /// Index contract for EOR admin purposes
    pub async fn eor_admin_contract_index(
        &self,
        query: PaginationQuery,
    ) -> GlobeliseResult<Vec<ContractsIndexForClient>> {
        let index = sqlx::query_as(
            "
            SELECT
                ulid, contract_name, contract_type, client_ulid,
                client_name, contract_status, contract_amount, currency,
                begin_at, end_at
            FROM
                contracts_index_for_contractor
            WHERE
                ($1 IS NULL OR (contract_name ~* $1 OR client_name ~* $1))
            LIMIT $2 OFFSET $3",
        )
        .bind(query.search_text)
        .bind(query.per_page)
        .bind((query.page - 1) * query.per_page)
        .fetch_all(&self.0)
        .await?;

        Ok(index)
    }

    /// Indexes tax report.
    pub async fn tax_report_index(
        &self,
        ulid: Ulid,
        query: TaxReportIndexQuery,
    ) -> GlobeliseResult<Vec<TaxReportIndex>> {
        let client_ulid = match query.role {
            Role::Client => Some(ulid_to_sql_uuid(ulid)),
            Role::Contractor => None,
        };
        let contractor_ulid = match query.role {
            Role::Client => None,
            Role::Contractor => Some(ulid_to_sql_uuid(ulid)),
        };
        let index = sqlx::query_as(
            "
            SELECT
                ulid, client_name, contractor_name, contract_name, tax_interval,
                tax_name, begin_period, end_period, country
            FROM
                tax_reports_index
            WHERE
                ($1 IS NULL OR client_ulid = $1) AND
                ($2 IS NULL OR contractor_ulid = $2) AND
                ($3 IS NULL OR (client_name ~* $3 OR contractor_name ~* $3))
            LIMIT $4 OFFSET $5",
        )
        .bind(client_ulid)
        .bind(contractor_ulid)
        .bind(query.search_text)
        .bind(query.per_page)
        .bind((query.page - 1) * query.per_page)
        .fetch_all(&self.0)
        .await?;

        Ok(index)
    }

    /// Create tax report
    pub async fn create_tax_report(&self, query: CreateTaxReportIndex) -> GlobeliseResult<()> {
        sqlx::query(
            "
            INSERT INTO tax_reports
            (ulid, client_ulid, contractor_ulid, contract_ulid, tax_interval,
            tax_name, begin_period, end_period, country, tax_report_file)
            VALUES
            ($1, $2, $3, $4, $5, $6, $7, $8, $9, $10)",
        )
        .bind(ulid_to_sql_uuid(Ulid::generate()))
        .bind(ulid_to_sql_uuid(query.client_ulid))
        .bind(ulid_to_sql_uuid(query.contractor_ulid))
        .bind(query.contract_ulid.map(ulid_to_sql_uuid))
        .bind(query.tax_interval)
        .bind(query.tax_name)
        .bind(query.begin_period)
        .bind(query.end_period)
        .bind(query.country)
        .bind(query.tax_report_file)
        .execute(&self.0)
        .await?;

        Ok(())
    }
<<<<<<< HEAD
=======
}

pub fn ulid_to_sql_uuid(ulid: Ulid) -> sqlx::types::Uuid {
    sqlx::types::Uuid::from_bytes(ulid.into())
}

pub fn ulid_from_sql_uuid(uuid: sqlx::types::Uuid) -> Ulid {
    Ulid::from(*uuid.as_bytes())
>>>>>>> 43d3def7
}<|MERGE_RESOLUTION|>--- conflicted
+++ resolved
@@ -7,14 +7,8 @@
 use user_management_microservice_sdk::Role;
 
 use crate::{
-<<<<<<< HEAD
     common::{ulid_to_sql_uuid, PaginationQuery},
-    contracts::{ContractForClientIndex, ContractForContractorIndex, ContractorIndex},
-=======
-    contracts::{
-        ContractorsIndex, ContractsIndexForClient, ContractsIndexForContractor, PaginationQuery,
-    },
->>>>>>> 43d3def7
+    contracts::{ContractorsIndex, ContractsIndexForClient, ContractsIndexForContractor},
     tax_report::{CreateTaxReportIndex, TaxReportIndex, TaxReportIndexQuery},
 };
 
@@ -244,15 +238,4 @@
 
         Ok(())
     }
-<<<<<<< HEAD
-=======
-}
-
-pub fn ulid_to_sql_uuid(ulid: Ulid) -> sqlx::types::Uuid {
-    sqlx::types::Uuid::from_bytes(ulid.into())
-}
-
-pub fn ulid_from_sql_uuid(uuid: sqlx::types::Uuid) -> Ulid {
-    Ulid::from(*uuid.as_bytes())
->>>>>>> 43d3def7
 }