use axum::{
    extract::{ContentLengthLimit, Extension, Path, Query},
    Json,
};
use common_utils::{
    custom_serde::{Currency, EmailWrapper, OffsetDateWrapper, FORM_DATA_LENGTH_LIMIT},
    error::GlobeliseResult,
    token::{Token, TokenString},
};
use eor_admin_microservice_sdk::token::AdminAccessToken;
use reqwest::Client;
use serde::{Deserialize, Serialize};
use serde_with::{serde_as, FromInto, TryFromInto};
use sqlx::FromRow;
use user_management_microservice_sdk::{
    token::UserAccessToken,
    user::{UserRole, UserType},
    user_index::GetUserInfoRequest,
};
use uuid::Uuid;

use crate::{
    common::PaginatedQuery, database::SharedDatabase, env::USER_MANAGEMENT_MICROSERVICE_DOMAIN_URL,
};

mod database;

/// Lists all the users plus some information about them.
pub async fn eor_admin_user_index(
    TokenString(access_token): TokenString,
    Query(request): Query<GetUserInfoRequest>,
    Extension(shared_client): Extension<Client>,
    Extension(shared_database): Extension<SharedDatabase>,
) -> GlobeliseResult<Json<Vec<UserIndex>>> {
    let response = user_management_microservice_sdk::user_index::eor_admin_onboarded_users(
        &shared_client,
        &*USER_MANAGEMENT_MICROSERVICE_DOMAIN_URL,
        access_token,
        request,
    )
    .await?;

    let mut result = Vec::with_capacity(response.len());

    let database = shared_database.lock().await;

    for v in response {
        let count = database
            .count_number_of_contracts(v.ulid, v.user_role)
            .await?;
        result.push(UserIndex {
            ulid: v.ulid,
            name: v.name,
            r#type: v.user_type,
            role: v.user_role,
            contract_count: count,
            created_at: v.created_at,
            email: v.email,
        })
    }
    Ok(Json(result))
}

pub async fn get_many_clients_for_contractors(
    access_token: Token<UserAccessToken>,
    Query(query): Query<PaginatedQuery>,
    Extension(database): Extension<SharedDatabase>,
) -> GlobeliseResult<Json<Vec<ClientsIndex>>> {
    let database = database.lock().await;
    Ok(Json(
        database
            .select_many_clients_for_contractors(access_token.payload.ulid, query)
            .await?,
    ))
}

pub async fn get_many_contractors_for_clients(
    access_token: Token<UserAccessToken>,
    Query(query): Query<PaginatedQuery>,
    Extension(database): Extension<SharedDatabase>,
) -> GlobeliseResult<Json<Vec<ContractorsIndex>>> {
    let database = database.lock().await;
    Ok(Json(
        database
            .select_many_contractors_for_clients(access_token.payload.ulid, query)
            .await?,
    ))
}

#[serde_as]
#[derive(Debug, Deserialize)]
#[serde(rename_all = "kebab-case")]
pub struct GetManyContractsQuery {
    pub page: Option<u32>,
    pub per_page: Option<u32>,
    pub query: Option<String>,
    pub contractor_ulid: Option<Uuid>,
    pub client_ulid: Option<Uuid>,
    pub branch_ulid: Option<Uuid>,
}

pub async fn contracts_index(
    claims: Token<UserAccessToken>,
    Path(role): Path<UserRole>,
    Query(query): Query<GetManyContractsQuery>,
    Extension(database): Extension<SharedDatabase>,
) -> GlobeliseResult<Json<Vec<ContractsIndex>>> {
    let database = database.lock().await;
    let results = match role {
        UserRole::Client => {
            database
                .select_many_contracts(
                    query.page,
                    query.per_page,
                    query.query,
                    query.contractor_ulid,
                    Some(claims.payload.ulid),
                    query.branch_ulid,
                )
                .await?
        }
        UserRole::Contractor => {
            database
                .select_many_contracts(
                    query.page,
                    query.per_page,
                    query.query,
                    Some(claims.payload.ulid),
                    query.client_ulid,
                    query.branch_ulid,
                )
                .await?
        }
    };

    Ok(Json(results))
}

pub async fn admin_get_many_contracts(
    _: Token<AdminAccessToken>,
    Query(query): Query<GetManyContractsQuery>,
    Extension(database): Extension<SharedDatabase>,
) -> GlobeliseResult<Json<Vec<ContractsIndex>>> {
    let database = database.lock().await;
    Ok(Json(
        database
            .select_many_contracts(
                query.per_page,
                query.per_page,
                query.query,
                query.contractor_ulid,
                query.client_ulid,
                query.branch_ulid,
            )
            .await?,
    ))
}

pub async fn admin_post_one_contract(
    _: Token<AdminAccessToken>,
    ContentLengthLimit(Json(body)): ContentLengthLimit<
        Json<PostOneContract>,
        FORM_DATA_LENGTH_LIMIT,
    >,
    Extension(database): Extension<SharedDatabase>,
) -> GlobeliseResult<String> {
    let database = database.lock().await;

    let ulid = database
        .insert_one_contract(
            body.client_ulid,
            body.contractor_ulid,
            body.branch_ulid,
            &body.contract_name,
            &body.contract_type,
            &body.job_title,
            &body.contract_status,
            body.contract_amount,
            body.currency,
            &body.seniority,
            &body.begin_at,
            &body.end_at,
        )
        .await?;

    Ok(ulid.to_string())
}

#[serde_as]
#[derive(Debug, Serialize)]
#[serde(rename_all = "kebab-case")]
pub struct UserIndex {
    pub ulid: Uuid,
    pub name: String,
    pub r#type: UserType,
    pub role: UserRole,
    pub contract_count: i64,
    #[serde_as(as = "FromInto<OffsetDateWrapper>")]
    pub created_at: sqlx::types::time::OffsetDateTime,
    pub email: EmailWrapper,
}

#[serde_as]
#[derive(Debug, FromRow, Serialize)]
#[serde(rename_all = "kebab-case")]
pub struct ClientsIndex {
    client_ulid: Uuid,
    client_name: String,
}

#[serde_as]
#[derive(Debug, FromRow, Serialize)]
#[serde(rename_all = "kebab-case")]
pub struct ContractorsIndex {
    contractor_ulid: Uuid,
    contractor_name: String,
    contract_name: Option<String>,
    contract_status: Option<String>,
    job_title: Option<String>,
    seniority: Option<String>,
}

<<<<<<< HEAD
#[derive(Debug, FromRow, Serialize)]
#[serde(rename_all = "kebab-case")]
struct ContractorsIndexSqlHelper {
    contractor_name: String,
    contract_name: Option<String>,
    contract_status: Option<String>,
    job_title: Option<String>,
    seniority: Option<String>,
}

#[derive(Debug, Serialize)]
#[serde(untagged)]
pub enum ContractsIndex {
    Client(Vec<ContractsIndexForClient>),
    Contractor(Vec<ContractsIndexForContractor>),
}

#[serde_as]
#[derive(Debug, FromRow, Serialize)]
#[serde(rename_all = "kebab-case")]
pub struct ContractsIndexForClient {
    contractor_name: String,
    contract_ulid: Uuid,
    branch_ulid: Option<Uuid>,
    contract_name: String,
    contract_type: String,
    job_title: String,
    contract_status: String,
    contract_amount: sqlx::types::Decimal,
    currency: Currency,
    #[serde_as(as = "FromInto<OffsetDateWrapper>")]
    begin_at: sqlx::types::time::OffsetDateTime,
    #[serde_as(as = "FromInto<OffsetDateWrapper>")]
    end_at: sqlx::types::time::OffsetDateTime,
}

#[serde_as]
#[derive(Debug, FromRow, Serialize)]
#[serde(rename_all = "kebab-case")]
pub struct ContractsIndexForContractor {
    client_name: String,
    contract_ulid: Uuid,
    branch_ulid: Option<Uuid>,
    contract_name: String,
    contract_type: String,
    job_title: String,
    contract_status: String,
    contract_amount: sqlx::types::Decimal,
    currency: Currency,
    #[serde_as(as = "FromInto<OffsetDateWrapper>")]
    begin_at: sqlx::types::time::OffsetDateTime,
    #[serde_as(as = "FromInto<OffsetDateWrapper>")]
    end_at: sqlx::types::time::OffsetDateTime,
}

=======
>>>>>>> e34efb56
#[serde_as]
#[derive(Clone, Debug, Deserialize)]
#[serde(rename_all = "kebab-case")]
pub struct PostOneContract {
    client_ulid: Uuid,
    contractor_ulid: Uuid,
    branch_ulid: Option<Uuid>,
    contract_name: String,
    contract_type: String,
    job_title: String,
    contract_status: String,
    contract_amount: sqlx::types::Decimal,
    currency: Currency,
    seniority: String,
    #[serde_as(as = "TryFromInto<OffsetDateWrapper>")]
    begin_at: sqlx::types::time::OffsetDateTime,
    #[serde_as(as = "TryFromInto<OffsetDateWrapper>")]
    end_at: sqlx::types::time::OffsetDateTime,
}

#[serde_as]
#[derive(Debug, FromRow, Serialize)]
#[serde(rename_all = "kebab-case")]
pub struct ContractsIndex {
    contract_ulid: Uuid,
    client_ulid: Uuid,
    branch_ulid: Uuid,
    client_name: Option<String>,
    contractor_ulid: Uuid,
    contractor_name: Option<String>,
    contract_name: String,
    contract_type: String,
    contract_status: String,
    contract_amount: sqlx::types::Decimal,
    currency: Currency,
    #[serde_as(as = "FromInto<OffsetDateWrapper>")]
    begin_at: sqlx::types::time::OffsetDateTime,
    #[serde_as(as = "FromInto<OffsetDateWrapper>")]
    end_at: sqlx::types::time::OffsetDateTime,
    job_title: String,
    seniority: String,
}<|MERGE_RESOLUTION|>--- conflicted
+++ resolved
@@ -220,64 +220,6 @@
     seniority: Option<String>,
 }
 
-<<<<<<< HEAD
-#[derive(Debug, FromRow, Serialize)]
-#[serde(rename_all = "kebab-case")]
-struct ContractorsIndexSqlHelper {
-    contractor_name: String,
-    contract_name: Option<String>,
-    contract_status: Option<String>,
-    job_title: Option<String>,
-    seniority: Option<String>,
-}
-
-#[derive(Debug, Serialize)]
-#[serde(untagged)]
-pub enum ContractsIndex {
-    Client(Vec<ContractsIndexForClient>),
-    Contractor(Vec<ContractsIndexForContractor>),
-}
-
-#[serde_as]
-#[derive(Debug, FromRow, Serialize)]
-#[serde(rename_all = "kebab-case")]
-pub struct ContractsIndexForClient {
-    contractor_name: String,
-    contract_ulid: Uuid,
-    branch_ulid: Option<Uuid>,
-    contract_name: String,
-    contract_type: String,
-    job_title: String,
-    contract_status: String,
-    contract_amount: sqlx::types::Decimal,
-    currency: Currency,
-    #[serde_as(as = "FromInto<OffsetDateWrapper>")]
-    begin_at: sqlx::types::time::OffsetDateTime,
-    #[serde_as(as = "FromInto<OffsetDateWrapper>")]
-    end_at: sqlx::types::time::OffsetDateTime,
-}
-
-#[serde_as]
-#[derive(Debug, FromRow, Serialize)]
-#[serde(rename_all = "kebab-case")]
-pub struct ContractsIndexForContractor {
-    client_name: String,
-    contract_ulid: Uuid,
-    branch_ulid: Option<Uuid>,
-    contract_name: String,
-    contract_type: String,
-    job_title: String,
-    contract_status: String,
-    contract_amount: sqlx::types::Decimal,
-    currency: Currency,
-    #[serde_as(as = "FromInto<OffsetDateWrapper>")]
-    begin_at: sqlx::types::time::OffsetDateTime,
-    #[serde_as(as = "FromInto<OffsetDateWrapper>")]
-    end_at: sqlx::types::time::OffsetDateTime,
-}
-
-=======
->>>>>>> e34efb56
 #[serde_as]
 #[derive(Clone, Debug, Deserialize)]
 #[serde(rename_all = "kebab-case")]
