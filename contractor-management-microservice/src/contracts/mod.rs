--- conflicted
+++ resolved
@@ -3,16 +3,10 @@
     Json,
 };
 use common_utils::{
-<<<<<<< HEAD
-    custom_serde::{Currency, EmailWrapper, OffsetDateWrapper, FORM_DATA_LENGTH_LIMIT},
-    error::{GlobeliseError, GlobeliseResult},
-    token::{Token, TokenString},
-=======
     custom_serde::{Currency, OffsetDateWrapper, UserRole, UserType, FORM_DATA_LENGTH_LIMIT},
     database::{user::OnboardedUserIndex, CommonDatabase},
     error::{GlobeliseError, GlobeliseResult},
     token::Token,
->>>>>>> fcfd88ff
 };
 use eor_admin_microservice_sdk::token::AdminAccessToken;
 use serde::{Deserialize, Serialize};
@@ -26,31 +20,6 @@
 mod database;
 
 #[serde_as]
-<<<<<<< HEAD
-#[derive(Debug, Deserialize)]
-#[serde(rename_all = "kebab-case")]
-pub struct GetOneContractQuery {
-    pub query: Option<String>,
-    pub contractor_ulid: Option<Uuid>,
-    pub client_ulid: Option<Uuid>,
-    pub branch_ulid: Option<Uuid>,
-}
-
-/// Lists all the users plus some information about them.
-pub async fn eor_admin_user_index(
-    TokenString(access_token): TokenString,
-    Query(request): Query<GetUserInfoRequest>,
-    Extension(shared_client): Extension<Client>,
-    Extension(shared_database): Extension<SharedDatabase>,
-) -> GlobeliseResult<Json<Vec<UserIndex>>> {
-    let response = user_management_microservice_sdk::user_index::eor_admin_onboarded_users(
-        &shared_client,
-        &*USER_MANAGEMENT_MICROSERVICE_DOMAIN_URL,
-        access_token,
-        request,
-    )
-    .await?;
-=======
 #[derive(Debug, Serialize, Deserialize)]
 #[serde(rename_all = "kebab-case")]
 pub struct GetUserIndexQuery {
@@ -60,7 +29,6 @@
     pub user_type: Option<UserType>,
     pub user_role: Option<UserRole>,
 }
->>>>>>> fcfd88ff
 
 #[serde_as]
 #[derive(Debug, Deserialize)]
