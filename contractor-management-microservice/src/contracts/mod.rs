--- conflicted
+++ resolved
@@ -16,12 +16,9 @@
 use user_management_microservice_sdk::{AccessToken as UserAccessToken, GetUserInfoRequest, Role};
 
 use crate::{
-<<<<<<< HEAD
-    common::PaginationQuery, database::SharedDatabase, env::USER_MANAGEMENT_MICROSERVICE_DOMAIN_URL,
-=======
-    database::{ulid_from_sql_uuid, SharedDatabase},
+    common::{ulid_from_sql_uuid, PaginationQuery},
+    database::SharedDatabase,
     env::USER_MANAGEMENT_MICROSERVICE_DOMAIN_URL,
->>>>>>> 43d3def7
 };
 
 /// Lists all the users plus some information about them.
@@ -63,13 +60,8 @@
     access_token: Token<UserAccessToken>,
     Query(query): Query<PaginationQuery>,
     Extension(database): Extension<SharedDatabase>,
-<<<<<<< HEAD
-) -> GlobeliseResult<Json<Vec<ContractorIndex>>> {
+) -> GlobeliseResult<Json<Vec<ContractorsIndex>>> {
     let ulid = access_token.payload.ulid.parse::<Ulid>()?;
-=======
-) -> GlobeliseResult<Json<Vec<ContractorsIndex>>> {
-    let ulid = access_token.payload.ulid.parse::<Ulid>().unwrap();
->>>>>>> 43d3def7
     let database = database.lock().await;
     Ok(Json(database.contractors_index(ulid, query).await?))
 }
@@ -78,13 +70,8 @@
     access_token: Token<UserAccessToken>,
     Query(query): Query<PaginationQuery>,
     Extension(database): Extension<SharedDatabase>,
-<<<<<<< HEAD
-) -> GlobeliseResult<Json<Vec<ContractForContractorIndex>>> {
+) -> GlobeliseResult<Json<Vec<ContractsIndexForClient>>> {
     let ulid = access_token.payload.ulid.parse::<Ulid>()?;
-=======
-) -> GlobeliseResult<Json<Vec<ContractsIndexForClient>>> {
-    let ulid = access_token.payload.ulid.parse::<Ulid>().unwrap();
->>>>>>> 43d3def7
     let database = database.lock().await;
     Ok(Json(
         database.contracts_index_for_client(ulid, query).await?,
@@ -95,13 +82,8 @@
     access_token: Token<UserAccessToken>,
     Query(query): Query<PaginationQuery>,
     Extension(database): Extension<SharedDatabase>,
-<<<<<<< HEAD
-) -> GlobeliseResult<Json<Vec<ContractForClientIndex>>> {
+) -> GlobeliseResult<Json<Vec<ContractsIndexForContractor>>> {
     let ulid = access_token.payload.ulid.parse::<Ulid>()?;
-=======
-) -> GlobeliseResult<Json<Vec<ContractsIndexForContractor>>> {
-    let ulid = access_token.payload.ulid.parse::<Ulid>().unwrap();
->>>>>>> 43d3def7
     let database = database.lock().await;
     Ok(Json(
         database.contracts_index_for_contractor(ulid, query).await?,
@@ -127,7 +109,6 @@
     pub email: String,
 }
 
-<<<<<<< HEAD
 #[derive(Debug, FromRow, Deserialize, Serialize)]
 pub struct ContractorIndex {
     #[sqlx(rename = "contractor_name")]
@@ -160,24 +141,6 @@
     pub contract_status: String,
     pub contract_amount: String,
     pub end_at: String,
-=======
-#[derive(Debug, Deserialize)]
-pub struct PaginationQuery {
-    #[serde(default = "PaginationQuery::default_page")]
-    pub page: i64,
-    #[serde(default = "PaginationQuery::default_per_page")]
-    pub per_page: i64,
-    pub search_text: Option<String>,
-}
-
-impl PaginationQuery {
-    fn default_page() -> i64 {
-        1
-    }
-
-    fn default_per_page() -> i64 {
-        25
-    }
 }
 
 #[derive(Debug, Serialize)]
@@ -449,5 +412,4 @@
     ZAR,
     ZMW,
     ZWL,
->>>>>>> 43d3def7
 }