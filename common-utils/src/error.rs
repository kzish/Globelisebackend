//! Error types.

use axum::response::{IntoResponse, Response};
use reqwest::StatusCode;

pub type GlobeliseResult<T> = std::result::Result<T, GlobeliseError>;

/// Error responses.
#[derive(Debug)]
pub enum GlobeliseError {
    UnavailableEmail,
    WrongUserType,
    UnsupportedImageFormat,
    BadRequest(String),
    Unauthorized(String),
    Forbidden,
    NotFound(String),
    PayloadTooLarge(String),
    Internal(String),
}

impl GlobeliseError {
    pub fn internal<S>(s: S) -> GlobeliseError
    where
        S: ToString,
    {
        GlobeliseError::Internal(s.to_string())
    }

    pub fn bad_request<S>(s: S) -> GlobeliseError
    where
        S: ToString,
    {
        GlobeliseError::BadRequest(s.to_string())
    }

    pub fn unauthorized<S>(s: S) -> GlobeliseError
    where
        S: ToString,
    {
        GlobeliseError::Unauthorized(s.to_string())
    }

    pub fn payload_too_large<S>(s: S) -> GlobeliseError
    where
        S: ToString,
    {
        GlobeliseError::PayloadTooLarge(s.to_string())
    }

    pub fn not_found<S>(s: S) -> GlobeliseError
    where
        S: ToString,
    {
        GlobeliseError::NotFound(s.to_string())
    }
}

impl IntoResponse for GlobeliseError {
    fn into_response(self) -> Response {
        match self {
            GlobeliseError::UnavailableEmail => {
                (StatusCode::UNPROCESSABLE_ENTITY, "Email is unavailable").into_response()
            }
            GlobeliseError::WrongUserType => {
                (StatusCode::UNAUTHORIZED, "Wrong user type").into_response()
            }
            GlobeliseError::UnsupportedImageFormat => (
                StatusCode::UNSUPPORTED_MEDIA_TYPE,
                "Image must be PNG or JPEG",
            )
                .into_response(),
            GlobeliseError::BadRequest(message) => {
                (StatusCode::BAD_REQUEST, message).into_response()
            }
            GlobeliseError::Unauthorized(message) => {
<<<<<<< HEAD
                #[cfg(debug_assertions)]
                return (StatusCode::UNAUTHORIZED, message).into_response();
                #[cfg(not(debug_assertions))]
                return StatusCode::UNAUTHORIZED.into_response();
            }
            GlobeliseError::Forbidden => {
                #[cfg(debug_assertions)]
                return StatusCode::FORBIDDEN.into_response();
                #[cfg(not(debug_assertions))]
                return StatusCode::FORBIDDEN.into_response();
            }
            GlobeliseError::NotFound(message) => {
                #[cfg(debug_assertions)]
                return (StatusCode::NOT_FOUND, message).into_response();
                #[cfg(not(debug_assertions))]
                return StatusCode::NOT_FOUND.into_response();
=======
                (StatusCode::UNAUTHORIZED, message).into_response()
>>>>>>> e3158d8e
            }
            GlobeliseError::Forbidden => StatusCode::FORBIDDEN.into_response(),
            GlobeliseError::NotFound(message) => (StatusCode::NOT_FOUND, message).into_response(),
            GlobeliseError::PayloadTooLarge(message) => {
                (StatusCode::PAYLOAD_TOO_LARGE, message).into_response()
            }
            GlobeliseError::Internal(message) => {
                (StatusCode::INTERNAL_SERVER_ERROR, message).into_response()
            }
        }
    }
}

impl std::fmt::Display for GlobeliseError {
    fn fmt(&self, f: &mut std::fmt::Formatter<'_>) -> std::fmt::Result {
        match self {
            GlobeliseError::UnsupportedImageFormat => write!(f, "Image must be PNG or JPEG"),
            GlobeliseError::BadRequest(message) => write!(f, "{message}"),
            GlobeliseError::PayloadTooLarge(message) => write!(f, "{message}"),
            GlobeliseError::Internal(_) => write!(f, "Internal error"),
            _ => writeln!(f, "{:#?}", self),
        }
    }
}

impl<T> From<T> for GlobeliseError
where
    T: std::error::Error,
{
    fn from(e: T) -> Self {
        GlobeliseError::internal(format!("{:#?}", e))
    }
}<|MERGE_RESOLUTION|>--- conflicted
+++ resolved
@@ -74,26 +74,7 @@
                 (StatusCode::BAD_REQUEST, message).into_response()
             }
             GlobeliseError::Unauthorized(message) => {
-<<<<<<< HEAD
-                #[cfg(debug_assertions)]
-                return (StatusCode::UNAUTHORIZED, message).into_response();
-                #[cfg(not(debug_assertions))]
-                return StatusCode::UNAUTHORIZED.into_response();
-            }
-            GlobeliseError::Forbidden => {
-                #[cfg(debug_assertions)]
-                return StatusCode::FORBIDDEN.into_response();
-                #[cfg(not(debug_assertions))]
-                return StatusCode::FORBIDDEN.into_response();
-            }
-            GlobeliseError::NotFound(message) => {
-                #[cfg(debug_assertions)]
-                return (StatusCode::NOT_FOUND, message).into_response();
-                #[cfg(not(debug_assertions))]
-                return StatusCode::NOT_FOUND.into_response();
-=======
                 (StatusCode::UNAUTHORIZED, message).into_response()
->>>>>>> e3158d8e
             }
             GlobeliseError::Forbidden => StatusCode::FORBIDDEN.into_response(),
             GlobeliseError::NotFound(message) => (StatusCode::NOT_FOUND, message).into_response(),
