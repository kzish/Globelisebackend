//! Endpoints for admin authentication and authorization.

use argon2::{self, hash_encoded, verify_encoded, Config};
use axum::extract::{Extension, Json};
use common_utils::{
    error::{GlobeliseError, GlobeliseResult},
    token::{create_token, Token},
};
use email_address::EmailAddress;
use once_cell::sync::Lazy;
use rand::Rng;
use serde::Deserialize;
use unicode_normalization::UnicodeNormalization;

use crate::database::SharedDatabase;

pub mod admin;
pub mod google;
pub mod password;
mod state;
pub mod token;

use admin::Admin;
use token::RefreshToken;

pub use state::{SharedState, State};

use self::token::{AccessToken, KEYS};

/// Creates an account.
pub async fn signup(
    Json(request): Json<CreateAccountRequest>,
    Extension(database): Extension<SharedDatabase>,
    Extension(shared_state): Extension<SharedState>,
) -> GlobeliseResult<String> {
    // Credentials should be normalized for maximum compatibility.
    let email: String = request.email.trim().nfc().collect();
    let password: String = request.password.nfc().collect();
    let confirm_password: String = request.confirm_password.nfc().collect();

    // Frontend validation can be bypassed, so perform basic validation
    // in the backend as well.
    let email = email
        .parse::<EmailAddress>()
        .map_err(|_| GlobeliseError::BadRequest("Not a valid email address"))?;
    if password.len() < 8 {
        return Err(GlobeliseError::BadRequest(
            "Password must be at least 8 characters long",
        ));
    }
    if password != confirm_password {
        return Err(GlobeliseError::BadRequest("Passwords do not match"));
    }

    let salt: [u8; 16] = rand::thread_rng().gen();
    let hash = hash_encoded(password.as_bytes(), &salt, &HASH_CONFIG)
        .map_err(|_| GlobeliseError::Internal("Failed to hash password".into()))?;

    let admin = Admin {
        email,
        password_hash: Some(hash),
        google: false,
        outlook: false,
    };
    let database = database.lock().await;
    let ulid = database.create_admin(admin).await?;

    let mut shared_state = shared_state.lock().await;
    let refresh_token = shared_state.open_session(&database, ulid).await?;
    Ok(refresh_token)
}

/// Logs a admin in.
pub async fn login(
    Json(request): Json<LoginRequest>,
    Extension(database): Extension<SharedDatabase>,
    Extension(shared_state): Extension<SharedState>,
) -> GlobeliseResult<String> {
    // Credentials should be normalized for maximum compatibility.
    let email: String = request.email.trim().nfc().collect();
    let password: String = request.password.nfc().collect();

    let email: EmailAddress = email
        .parse()
        .map_err(|_| GlobeliseError::BadRequest("Not a valid email address"))?;

    // NOTE: A timing attack can detect registered emails.
    // Mitigating this is not strictly necessary, as attackers can still find out
    // if an email is registered by using the sign-up page.
    let database = database.lock().await;
    if let Some(ulid) = database.admin_id(&email).await? {
        if let Some(Admin {
            password_hash: Some(hash),
            ..
        }) = database.admin(ulid).await?
        {
            if let Ok(true) = verify_encoded(&hash, password.as_bytes()) {
                let mut shared_state = shared_state.lock().await;
                let refresh_token = shared_state.open_session(&database, ulid).await?;
                return Ok(refresh_token);
            }
        }
    }

    Err(GlobeliseError::Unauthorized("Email login failed"))
}

/// Gets a new access token.
pub async fn access_token(
    claims: Token<RefreshToken>,
    Extension(database): Extension<SharedDatabase>,
    Extension(shared_state): Extension<SharedState>,
) -> GlobeliseResult<String> {
<<<<<<< HEAD
    let ulid = claims.payload.ulid.parse::<Ulid>()?;
=======
    let ulid = claims.payload.ulid;
>>>>>>> b32099c3

    let mut shared_state = shared_state.lock().await;
    let mut is_session_valid = false;
    let _ = shared_state.clear_expired_sessions(ulid).await;
    if let Some(sessions) = shared_state.sessions(ulid).await? {
        let encoded_claims = jsonwebtoken::encode(
            &jsonwebtoken::Header::new(jsonwebtoken::Algorithm::EdDSA),
            &claims,
            &KEYS.encoding,
        )?;
        for (hash, _) in sessions.iter() {
            if let Ok(true) = verify_encoded(hash, encoded_claims.as_bytes()) {
                is_session_valid = true;
                break;
            }
        }
    }
    if !is_session_valid {
        return Err(GlobeliseError::Unauthorized("Refresh token rejected"));
    }

    let database = database.lock().await;
    if let Some(Admin { email, .. }) = database.admin(ulid).await? {
        let access = AccessToken {
            ulid: claims.payload.ulid,
            email: email.to_string(),
        };
        let (access_token, _) = create_token(access, &KEYS.encoding)?;
        Ok(access_token)
    } else {
        Err(GlobeliseError::Unauthorized("Invalid refresh token"))
    }
}

/// Gets the public key for decoding tokens.
pub async fn public_key() -> String {
    (*token::PUBLIC_KEY).clone()
}

/// Request for creating a admin.
#[derive(Deserialize)]
#[serde(rename_all = "kebab-case")]
pub struct CreateAccountRequest {
    email: String,
    password: String,
    confirm_password: String,
}

/// Request for logging a admin in.
#[derive(Deserialize)]
pub struct LoginRequest {
    email: String,
    password: String,
}

/// The parameters used for hashing.
// TODO: Calibrate hash parameters for production server.
pub static HASH_CONFIG: Lazy<Config> = Lazy::new(|| Config {
    variant: argon2::Variant::Argon2id,
    ..Default::default()
});<|MERGE_RESOLUTION|>--- conflicted
+++ resolved
@@ -111,12 +111,7 @@
     Extension(database): Extension<SharedDatabase>,
     Extension(shared_state): Extension<SharedState>,
 ) -> GlobeliseResult<String> {
-<<<<<<< HEAD
-    let ulid = claims.payload.ulid.parse::<Ulid>()?;
-=======
     let ulid = claims.payload.ulid;
->>>>>>> b32099c3
-
     let mut shared_state = shared_state.lock().await;
     let mut is_session_valid = false;
     let _ = shared_state.clear_expired_sessions(ulid).await;
