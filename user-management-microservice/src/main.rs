//! User management microservice.
//!
//! Requirements:
//!     - Dapr for state storage
//!     - RSA key pair files `private.pem` and `public.pem`
//!     - GOOGLE_CLIENT_ID environment variable

#![allow(dead_code, unused_imports)]

use std::{net::SocketAddr, sync::Arc, time::Duration};

use axum::{
    error_handling::HandleErrorLayer,
    http::StatusCode,
    routing::{get, post},
    BoxError, Router,
};
<<<<<<< HEAD

=======
>>>>>>> 207c64ae
use tokio::sync::Mutex;
use tower::ServiceBuilder;
use tower_http::add_extension::AddExtensionLayer;

mod auth;
mod env;

#[tokio::main]
async fn main() {
    dotenv::dotenv().ok();

    let shared_state = auth::State::new().await.expect("Could not connect to Dapr");
    let shared_state = Arc::new(Mutex::new(shared_state));

    let database = auth::Database::new().await;
    let database = Arc::new(Mutex::new(database));

    let app = Router::new()
        .route("/signup/:role", post(auth::create_account))
        .route("/login/:role", post(auth::login))
        .route("/lostpasswordpage/:role", get(auth::lost_password_page))
        .route("/lostpassword/:role", post(auth::lost_password))
        .route("/changepasswordpage/:role", get(auth::change_password_page))
        .route("/changepassword/:role", post(auth::change_password))
        .route("/google/loginpage", get(auth::google::login_page))
        .route("/google/login/:role", post(auth::google::login))
        .route("/google/authorize", post(auth::google::get_refresh_token))
        .route("/auth/refresh", post(auth::renew_access_token))
        .route("/auth/keys", get(auth::public_key))
        .layer(
            ServiceBuilder::new()
                .layer(HandleErrorLayer::new(handle_error))
                .load_shed()
                .concurrency_limit(1024)
                .timeout(Duration::from_secs(10))
                .layer(AddExtensionLayer::new(database))
                .layer(AddExtensionLayer::new(shared_state)),
        );

    let addr = SocketAddr::from(([127, 0, 0, 1], 3000));
    axum::Server::bind(&addr)
        .serve(app.into_make_service())
        .await
        .unwrap();
}

/// Handle errors from fallible services.
async fn handle_error(error: BoxError) -> (StatusCode, &'static str) {
    if error.is::<tower::timeout::error::Elapsed>() {
        (StatusCode::REQUEST_TIMEOUT, "Request timed out")
    } else if error.is::<tower::load_shed::error::Overloaded>() {
        (
            StatusCode::SERVICE_UNAVAILABLE,
            "Service is overloaded, try again later",
        )
    } else {
        (StatusCode::INTERNAL_SERVER_ERROR, "Internal server error")
    }
}<|MERGE_RESOLUTION|>--- conflicted
+++ resolved
@@ -15,10 +15,6 @@
     routing::{get, post},
     BoxError, Router,
 };
-<<<<<<< HEAD
-
-=======
->>>>>>> 207c64ae
 use tokio::sync::Mutex;
 use tower::ServiceBuilder;
 use tower_http::add_extension::AddExtensionLayer;
