//! Endpoints for user authentication and authorization.

use argon2::{self, hash_encoded, verify_encoded, Config};
use axum::{
    extract::{Extension, Path},
    Json,
};
use common_utils::{
    error::{GlobeliseError, GlobeliseResult},
    token::{create_token, Token},
};
use email_address::EmailAddress;
use once_cell::sync::Lazy;
use rand::Rng;
use serde::Deserialize;
use unicode_normalization::UnicodeNormalization;

use crate::database::SharedDatabase;

pub mod google;
pub mod password;
mod state;
pub mod token;
pub mod user;

use token::{AccessToken, RefreshToken};
use user::{User, UserType};

pub use state::{SharedState, State};

use self::token::KEYS;

/// Creates an account.
pub async fn signup(
    Json(request): Json<CreateAccountRequest>,
    Path(user_type): Path<UserType>,
    Extension(database): Extension<SharedDatabase>,
    Extension(shared_state): Extension<SharedState>,
) -> GlobeliseResult<String> {
    // Credentials should be normalized for maximum compatibility.
    let email: String = request.email.trim().nfc().collect();
    let password: String = request.password.nfc().collect();
    let confirm_password: String = request.confirm_password.nfc().collect();

    // Frontend validation can be bypassed, so perform basic validation
    // in the backend as well.
    let email: EmailAddress = email
        .parse()
        .map_err(|_| GlobeliseError::BadRequest("Not a valid email address"))?;
    if password.len() < 8 {
        return Err(GlobeliseError::BadRequest(
            "Password must be at least 8 characters long",
        ));
    }
    if password != confirm_password {
        return Err(GlobeliseError::BadRequest("Passwords do not match"));
    }

    let salt: [u8; 16] = rand::thread_rng().gen();
    let hash = hash_encoded(password.as_bytes(), &salt, &HASH_CONFIG)
        .map_err(|_| GlobeliseError::Internal("Failed to hash password".into()))?;

    let user = User {
        email,
        password_hash: Some(hash),
        google: false,
        outlook: false,
    };
    let database = database.lock().await;
    let ulid = database.create_user(user, user_type).await?;

    let mut shared_state = shared_state.lock().await;
    let refresh_token = shared_state
        .open_session(&database, ulid, user_type)
        .await?;
    Ok(refresh_token)
}

/// Logs a user in.
pub async fn login(
    Json(request): Json<LoginRequest>,
    Path(user_type): Path<UserType>,
    Extension(database): Extension<SharedDatabase>,
    Extension(shared_state): Extension<SharedState>,
) -> GlobeliseResult<String> {
    // Credentials should be normalized for maximum compatibility.
    let email: String = request.email.trim().nfc().collect();
    let password: String = request.password.nfc().collect();

    let email: EmailAddress = email
        .parse()
        .map_err(|_| GlobeliseError::BadRequest("Not a valid email address"))?;

    // NOTE: A timing attack can detect registered emails.
    // Mitigating this is not strictly necessary, as attackers can still find out
    // if an email is registered by using the sign-up page.
    let database = database.lock().await;
    if let Some(ulid) = database.user_id(&email, user_type).await? {
        if let Some((
            User {
                password_hash: Some(hash),
                ..
            },
            _,
        )) = database.user(ulid, Some(user_type)).await?
        {
            if let Ok(true) = verify_encoded(&hash, password.as_bytes()) {
                let mut shared_state = shared_state.lock().await;
                let refresh_token = shared_state
                    .open_session(&database, ulid, user_type)
                    .await?;
                return Ok(refresh_token);
            }
        }
    }

    Err(GlobeliseError::Unauthorized("Email login failed"))
}

/// Gets a new access token.
pub async fn access_token(
    claims: Token<RefreshToken>,
    Extension(database): Extension<SharedDatabase>,
    Extension(shared_state): Extension<SharedState>,
) -> GlobeliseResult<String> {
<<<<<<< HEAD
    let ulid = claims.payload.ulid.parse::<Ulid>()?;
    let user_type = claims.payload.user_type.parse::<UserType>().unwrap();
=======
    let ulid = claims.payload.ulid;
    let user_type = claims.payload.user_type;
>>>>>>> b32099c3

    let mut shared_state = shared_state.lock().await;
    let mut is_session_valid = false;
    let _ = shared_state.clear_expired_sessions(ulid).await;
    if let Some(sessions) = shared_state.sessions(ulid).await? {
        let encoded_claims = jsonwebtoken::encode(
            &jsonwebtoken::Header::new(jsonwebtoken::Algorithm::EdDSA),
            &claims,
            &KEYS.encoding,
        )?;
        for (hash, _) in sessions.iter() {
            if let Ok(true) = verify_encoded(hash, encoded_claims.as_bytes()) {
                is_session_valid = true;
                break;
            }
        }
    }
    if !is_session_valid {
        return Err(GlobeliseError::Unauthorized("Refresh token rejected"));
    }

    let database = database.lock().await;
    if let Some((User { email, .. }, _)) = database.user(ulid, Some(user_type)).await? {
        let access_token = AccessToken {
            ulid,
            email: email.to_string(),
            user_type,
        };
        let (access_token, _) = create_token(access_token, &KEYS.encoding)?;
        Ok(access_token)
    } else {
        Err(GlobeliseError::Unauthorized(
            "User does not exist in the database",
        ))
    }
}

/// Gets the public key for decoding tokens.
pub async fn public_key() -> String {
    (*token::PUBLIC_KEY).clone()
}

/// Request for creating a user.
#[derive(Deserialize)]
#[serde(rename_all = "kebab-case")]
pub struct CreateAccountRequest {
    email: String,
    password: String,
    confirm_password: String,
}

/// Request for logging a user in.
#[derive(Deserialize)]
pub struct LoginRequest {
    email: String,
    password: String,
}

/// The parameters used for hashing.
// TODO: Calibrate hash parameters for production server.
pub static HASH_CONFIG: Lazy<Config> = Lazy::new(|| Config {
    variant: argon2::Variant::Argon2id,
    ..Default::default()
});<|MERGE_RESOLUTION|>--- conflicted
+++ resolved
@@ -123,13 +123,8 @@
     Extension(database): Extension<SharedDatabase>,
     Extension(shared_state): Extension<SharedState>,
 ) -> GlobeliseResult<String> {
-<<<<<<< HEAD
-    let ulid = claims.payload.ulid.parse::<Ulid>()?;
-    let user_type = claims.payload.user_type.parse::<UserType>().unwrap();
-=======
     let ulid = claims.payload.ulid;
     let user_type = claims.payload.user_type;
->>>>>>> b32099c3
 
     let mut shared_state = shared_state.lock().await;
     let mut is_session_valid = false;
