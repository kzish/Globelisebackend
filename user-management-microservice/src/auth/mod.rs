//! Endpoints for user authentication and authorization.

use std::str::FromStr;

use argon2::{self, hash_encoded, verify_encoded, Config};
use axum::extract::{Extension, Form, Path};
use email_address::EmailAddress;
use once_cell::sync::Lazy;
use rand::Rng;
use rusty_ulid::Ulid;
use serde::Deserialize;
use unicode_normalization::UnicodeNormalization;

mod database;
mod error;
pub mod google;
pub mod onboarding;
pub mod password;
mod state;
mod token;
mod user;

pub use database::{Database, SharedDatabase};
use error::{Error, RegistrationError};
use token::{create_access_token, RefreshToken};
use user::{Role, User};

pub use state::{SharedState, State};

<<<<<<< HEAD
use crate::{
    auth::token::{one_time::OneTimeToken, ISSSUER, KEYS},
    env::{GLOBELISE_DOMAIN_URL, GLOBELISE_SENDER_EMAIL, GLOBELISE_SMTP_URL, SMTP_CREDENTIAL},
};

use self::token::{change_password::ChangePasswordToken, lost_password::LostPasswordToken};

=======
>>>>>>> 6dc3597a
/// Creates an account.
pub async fn create_account(
    Form(request): Form<CreateAccountRequest>,
    Path(role): Path<Role>,
    Extension(database): Extension<SharedDatabase>,
    Extension(shared_state): Extension<SharedState>,
) -> Result<String, Error> {
    // Credentials should be normalized for maximum compatibility.
    let email: String = request.email.trim().nfc().collect();
    let password: String = request.password.nfc().collect();
    let confirm_password: String = request.confirm_password.nfc().collect();

    // Frontend validation can be bypassed, so perform basic validation
    // in the backend as well.
    let email = EmailAddress::from_str(&email);

    let is_valid_email = email.is_ok();
    let is_password_at_least_8_chars = request.password.len() >= 8;
    let passwords_match = password == confirm_password;

    if is_valid_email {
        let database = database.lock().await;
        let email = email.unwrap();

        if is_password_at_least_8_chars && passwords_match {
            let salt: [u8; 16] = rand::thread_rng().gen();
            let hash = hash_encoded(password.as_bytes(), &salt, &HASH_CONFIG)
                .map_err(|_| Error::Internal)?;

            let user = User {
                email,
                password_hash: Some(hash),
                google: false,
                outlook: false,
            };
            let ulid = database.create_user(user, role).await?;

            let mut shared_state = shared_state.lock().await;
            let refresh_token = shared_state.open_session(&database, ulid, role).await?;
            return Ok(refresh_token);
        }
    }

    Err(Error::Registration(RegistrationError {
        is_valid_email,
        is_password_at_least_8_chars,
        passwords_match,
    }))
}

/// Logs a user in.
pub async fn login(
    Form(request): Form<LoginRequest>,
    Path(role): Path<Role>,
    Extension(database): Extension<SharedDatabase>,
    Extension(shared_state): Extension<SharedState>,
) -> Result<String, Error> {
    // Credentials should be normalized for maximum compatibility.
    let email: String = request.email.trim().nfc().collect();
    let password: String = request.password.nfc().collect();

    let email: EmailAddress = email.parse().map_err(|_| Error::BadRequest)?;

    // NOTE: A timing attack can detect registered emails.
    // Mitigating this is not strictly necessary, as attackers can still find out
    // if an email is registered by using the sign-up page.
    let database = database.lock().await;
    if let Some(ulid) = database.user_id(&email, role).await? {
        if let Some((
            User {
                password_hash: Some(hash),
                ..
            },
            _,
        )) = database.user(ulid, Some(role)).await?
        {
            if let Ok(true) = verify_encoded(&hash, password.as_bytes()) {
                let mut shared_state = shared_state.lock().await;
                let refresh_token = shared_state.open_session(&database, ulid, role).await?;
                return Ok(refresh_token);
            }
        }
    }

    Err(Error::Unauthorized)
}

<<<<<<< HEAD
/// Send email to the user with the steps to recover their password.
pub async fn lost_password(
    Form(request): Form<LostPasswordRequest>,
    Path(role): Path<Role>,
    Extension(database): Extension<SharedDatabase>,
    Extension(shared_state): Extension<SharedState>,
) -> Result<(), Error> {
    let email_address: EmailAddress = request.email.parse().map_err(|_| Error::BadRequest)?;

    let database = database.lock().await;
    let user_ulid = database
        .user_id(&email_address, role)
        .await?
        .ok_or(Error::BadRequest)?;

    let mut shared_state = shared_state.lock().await;
    let access_token = shared_state
        .open_one_time_session::<LostPasswordToken>(&database, user_ulid, role)
        .await?;

    let receiver_email = email_address
        // TODO: Get the name of the person associated to this email address
        .to_display("")
        .parse()
        .map_err(|_| Error::BadRequest)?;
    let email = EmailBuilder::builder()
        .from(GLOBELISE_SENDER_EMAIL.clone())
        .reply_to(GLOBELISE_SENDER_EMAIL.clone())
        .to(receiver_email)
        .subject("Confirm Request to Reset Password")
        .header(lettre::message::header::ContentType::TEXT_HTML)
        // TODO: Once designer have a template for this. Use a templating library to populate data.
        .body(format!(
            r##"
            <!DOCTYPE html>
            <html>
            <head>
                <title>Change Password Request</title>
            </head>
            <body>
                <p>
                If you requested to change your password, please follow this
                <a href="{}/changepasswordredirect/{}?token={}">link</a> to reset it.
                </p>
                <p>Otherwise, please report this occurence.</p>
            </body>
            </html>
"##,
            (*GLOBELISE_DOMAIN_URL),
            role,
            access_token
        ))
        .map_err(|_| Error::Internal)?;

    // Open a remote connection to gmail
    let mailer = SmtpTransport::relay(&GLOBELISE_SMTP_URL)
        .map_err(|_| Error::Internal)?
        .credentials(SMTP_CREDENTIAL.clone())
        .build();

    // Send the email
    mailer
        .send(&email)
        .map_err(|e| Error::InternalVerbose(e.to_string()))?;

    Ok(())
}

// Respond to user clicking the reset password link in their email.
pub async fn change_password_redirect(
    Path(role): Path<Role>,
    Query(params): Query<HashMap<String, String>>,
    Extension(database): Extension<SharedDatabase>,
    Extension(shared_state): Extension<SharedState>,
) -> Result<Redirect, Error> {
    // TODO: Reimplement using FromRequest which does the validation etc.
    let token = params.get("token").ok_or(Error::BadRequest)?;

    let mut validation = Validation::new(Algorithm::RS256);
    validation.set_audience(&[LostPasswordToken::name()]);
    validation.set_issuer(&[ISSSUER]);
    validation.set_required_spec_claims(&["aud", "iss", "exp"]);
    let validation = validation;

    let TokenData { claims, .. } =
        decode::<OneTimeToken<LostPasswordToken>>(token, &KEYS.decoding, &validation)
            .map_err(|e| Error::UnauthorizedVerbose(e.to_string()))?;
    let ulid: Ulid = claims
        .sub
        .parse()
        .map_err(|e: DecodingError| Error::UnauthorizedVerbose(e.to_string()))?;

    // NOTE: Admin sign up disabled until we figure out how to restrict access.
    if matches!(role, Role::Admin) {
        return Err(Error::Unauthorized);
    }

    // Make sure the user actually exists.
    let mut shared_state = shared_state.lock().await;
    let database = database.lock().await;

    // Do not authorize if the token has already been used.
    if !shared_state
        .is_one_time_token_valid::<LostPasswordToken>(ulid, token.as_bytes())
        .await?
    {
        return Err(Error::UnauthorizedVerbose(
            "Invalid lost password token used".to_string(),
        ));
    }

    let change_password_token = shared_state
        .open_one_time_session::<ChangePasswordToken>(&database, ulid, role)
        .await?;

    let redirect_url = format!(
        "{}/changepasswordpage/{}?token={}",
        (*GLOBELISE_DOMAIN_URL),
        role,
        change_password_token
    );
    let uri = Uri::from_str(redirect_url.as_str()).unwrap();
    Ok(Redirect::to(uri))
}

/// Replace the password for a user with the requested one.
pub async fn change_password(
    Form(request): Form<ChangePasswordRequest>,
    Path(role): Path<Role>,
    Query(params): Query<HashMap<String, String>>,
    Extension(database): Extension<SharedDatabase>,
    Extension(shared_state): Extension<SharedState>,
) -> Result<(), Error> {
    // TODO: Reimplement using FromRequest which does the validation etc.
    let token = params.get("token").ok_or(Error::BadRequest)?;

    let mut validation = Validation::new(Algorithm::RS256);
    validation.set_audience(&[ChangePasswordToken::name()]);
    validation.set_issuer(&[ISSSUER]);
    validation.set_required_spec_claims(&["aud", "iss", "exp"]);
    let validation = validation;

    let TokenData { claims, .. } =
        decode::<OneTimeToken<ChangePasswordToken>>(token, &KEYS.decoding, &validation)
            .map_err(|_| Error::Unauthorized)?;
    let ulid: Ulid = claims
        .sub
        .parse()
        .map_err(|e: DecodingError| Error::UnauthorizedVerbose(e.to_string()))?;

    // NOTE: Admin sign up disabled until we figure out how to restrict access.
    if matches!(role, Role::Admin) {
        return Err(Error::Unauthorized);
    }
    if request.password != request.confirm_password {
        return Err(Error::BadRequest);
    }

    // Make sure the user actually exists.
    let mut shared_state = shared_state.lock().await;
    let database = database.lock().await;

    // Do not authorize if the token has already been used.
    if !shared_state
        .is_one_time_token_valid::<ChangePasswordToken>(ulid, token.as_bytes())
        .await?
    {
        return Err(Error::Unauthorized);
    }

    // NOTE: This is not atomic, so this check is quite pointless.
    // Either rely completely on SQL or use some kind of transaction commit.
    if database.user(ulid, Some(role)).await?.is_some() {
        let salt: [u8; 16] = rand::thread_rng().gen();
        let hash = hash_encoded(request.password.as_bytes(), &salt, &HASH_CONFIG)
            .map_err(|_| Error::Internal)?;

        database.update_password(ulid, role, Some(hash)).await?;

        Ok(())
    } else {
        Err(Error::BadRequest)
    }
}

=======
>>>>>>> 6dc3597a
/// Gets a new access token.
pub async fn renew_access_token(
    claims: RefreshToken,
    Extension(database): Extension<SharedDatabase>,
) -> Result<String, Error> {
    let ulid: Ulid = claims
        .sub
        .parse()
        .map_err(|_| Error::Conversion("uuid parse error".into()))?;
    let role: Role = claims
        .role
        .parse()
        .map_err(|_| Error::Conversion("role parse error".into()))?;

    let database = database.lock().await;
    if let Some((User { email, .. }, _)) = database.user(ulid, Some(role)).await? {
        let access_token = create_access_token(ulid, email, role)?;
        Ok(access_token)
    } else {
        Err(Error::Unauthorized)
    }
}

/// Gets the public key for decoding tokens.
pub async fn public_key() -> String {
    (*token::PUBLIC_KEY).clone()
}

/// Request for creating a user.
#[derive(Deserialize)]
pub struct CreateAccountRequest {
    email: String,
    password: String,
    confirm_password: String,
}

/// Request for logging a user in.
#[derive(Deserialize)]
pub struct LoginRequest {
    email: String,
    password: String,
}

/// The parameters used for hashing.
// TODO: Calibrate hash parameters for production server.
pub static HASH_CONFIG: Lazy<Config> = Lazy::new(|| Config {
    variant: argon2::Variant::Argon2id,
    ..Default::default()
});<|MERGE_RESOLUTION|>--- conflicted
+++ resolved
@@ -1,13 +1,19 @@
 //! Endpoints for user authentication and authorization.
 
-use std::str::FromStr;
+use std::{collections::HashMap, str::FromStr};
 
 use argon2::{self, hash_encoded, verify_encoded, Config};
-use axum::extract::{Extension, Form, Path};
+use axum::{
+    extract::{Extension, Form, Path, Query},
+    http::Uri,
+    response::Redirect,
+};
 use email_address::EmailAddress;
+use jsonwebtoken::{decode, Algorithm, TokenData, Validation};
+use lettre::{message::Message, SmtpTransport, Transport};
 use once_cell::sync::Lazy;
 use rand::Rng;
-use rusty_ulid::Ulid;
+use rusty_ulid::{DecodingError, Ulid};
 use serde::Deserialize;
 use unicode_normalization::UnicodeNormalization;
 
@@ -27,16 +33,19 @@
 
 pub use state::{SharedState, State};
 
-<<<<<<< HEAD
 use crate::{
     auth::token::{one_time::OneTimeToken, ISSSUER, KEYS},
     env::{GLOBELISE_DOMAIN_URL, GLOBELISE_SENDER_EMAIL, GLOBELISE_SMTP_URL, SMTP_CREDENTIAL},
 };
 
-use self::token::{change_password::ChangePasswordToken, lost_password::LostPasswordToken};
-
-=======
->>>>>>> 6dc3597a
+use self::{
+    password::{ChangePasswordRequest, LostPasswordRequest},
+    token::{
+        change_password::ChangePasswordToken, lost_password::LostPasswordToken,
+        one_time::OneTimeTokenAudience,
+    },
+};
+
 /// Creates an account.
 pub async fn create_account(
     Form(request): Form<CreateAccountRequest>,
@@ -124,7 +133,6 @@
     Err(Error::Unauthorized)
 }
 
-<<<<<<< HEAD
 /// Send email to the user with the steps to recover their password.
 pub async fn lost_password(
     Form(request): Form<LostPasswordRequest>,
@@ -150,7 +158,7 @@
         .to_display("")
         .parse()
         .map_err(|_| Error::BadRequest)?;
-    let email = EmailBuilder::builder()
+    let email = Message::builder()
         .from(GLOBELISE_SENDER_EMAIL.clone())
         .reply_to(GLOBELISE_SENDER_EMAIL.clone())
         .to(receiver_email)
@@ -218,7 +226,7 @@
         .map_err(|e: DecodingError| Error::UnauthorizedVerbose(e.to_string()))?;
 
     // NOTE: Admin sign up disabled until we figure out how to restrict access.
-    if matches!(role, Role::Admin) {
+    if matches!(role, Role::EorAdmin) {
         return Err(Error::Unauthorized);
     }
 
@@ -276,7 +284,7 @@
         .map_err(|e: DecodingError| Error::UnauthorizedVerbose(e.to_string()))?;
 
     // NOTE: Admin sign up disabled until we figure out how to restrict access.
-    if matches!(role, Role::Admin) {
+    if matches!(role, Role::EorAdmin) {
         return Err(Error::Unauthorized);
     }
     if request.password != request.confirm_password {
@@ -310,8 +318,6 @@
     }
 }
 
-=======
->>>>>>> 6dc3597a
 /// Gets a new access token.
 pub async fn renew_access_token(
     claims: RefreshToken,
