--- conflicted
+++ resolved
@@ -71,15 +71,9 @@
             google: true,
             outlook: false,
         };
-<<<<<<< HEAD
         let ulid = database.create_user(user, role).await?;
-        let one_time_token: String = shared_state
+        let one_time_token = shared_state
             .open_one_time_session::<Google>(&database, ulid, role)
-=======
-        shared_state.create_user(ulid, user, role).await?;
-        let one_time_token = shared_state
-            .open_one_time_session::<Google>(ulid, role)
->>>>>>> 207c64ae
             .await?;
         let redirect_uri = append_token_to_uri(redirect_uri, &one_time_token)?;
         Ok(Redirect::to(redirect_uri))
