--- conflicted
+++ resolved
@@ -153,19 +153,12 @@
 
             if let Some(hash) = matching_hash {
                 sessions.sessions.remove(&hash);
-                self.serialize(&*store_name, &ulid.to_string(), sessions)
+                self.serialize(&*category, &ulid.to_string(), sessions)
                     .await?;
                 return Ok(true);
             } else {
                 return Ok(false);
             }
-<<<<<<< HEAD
-=======
-
-            self.serialize(&*category, &ulid.to_string(), sessions)
-                .await?;
-            return Ok(true);
->>>>>>> 6dc3597a
         }
 
         Ok(false)
