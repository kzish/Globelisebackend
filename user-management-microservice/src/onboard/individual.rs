--- conflicted
+++ resolved
@@ -29,12 +29,7 @@
     if !matches!(claims.payload.user_type, UserType::Individual) {
         return Err(GlobeliseError::Forbidden);
     }
-
-<<<<<<< HEAD
-    let ulid = claims.payload.ulid.parse::<Ulid>()?;
-=======
     let ulid = claims.payload.ulid;
->>>>>>> b32099c3
     let database = database.lock().await;
     database
         .onboard_individual_details(ulid, role, request)
