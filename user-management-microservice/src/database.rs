--- conflicted
+++ resolved
@@ -136,7 +136,6 @@
         Ok(None)
     }
 
-<<<<<<< HEAD
     /// Index users (client and contractors)
     ///
     /// Currently, the search functionality only works on the name.
@@ -144,66 +143,32 @@
     /// For individuals, this is a concat of their first and last name.
     pub async fn eor_admin_user_index(
         &self,
-        page: i64,
-        per_page: i64,
-        search_text: Option<String>,
-        role: Vec<Role>,
+        m_page: Option<i64>,
+        m_per_page: Option<i64>,
+        m_search_text: Option<String>,
+        m_user_type: Option<UserType>,
+        m_user_role: Option<Role>,
     ) -> Result<Vec<UserIndex>, Error> {
-        // NOTE: Fix this horrible monstrosity
-        let user_info_tables = role
-            .iter()
-            .map(|v| query_select_users_information(*v))
-            .collect::<Result<Vec<String>, _>>()?
-            .join(",");
-        let user_info_union = role
-            .iter()
-            .map(|v| {
-                format!(
-                    r#"
-                SELECT
-                    *,
-                    '{}' AS role
-                FROM
-                     {}_result"#,
-                    v.as_str(),
-                    v.as_db_name()
-                )
-            })
-            .collect::<Vec<_>>()
-            .join(" UNION ");
-        let query = format!(
-            r##"
-            WITH {},
-            result AS ({})
-            SELECT
-                ulid,
-                name,
-                email,
-                role,
-                dob
-            FROM
-                result
-            WHERE name ~* '{}'
-            LIMIT {}
-            OFFSET {}"##,
-            user_info_tables,
-            user_info_union,
-            search_text.unwrap_or_default(),
+        let page = m_page.unwrap_or(0);
+        let per_page = m_per_page.unwrap_or(25);
+        let query = create_eor_admin_user_index_query(
+            page,
             per_page,
-            page * per_page
+            m_search_text,
+            m_user_type,
+            m_user_role,
         );
+        println!("query:\n{}", query);
         let result = sqlx::query(&query)
             .fetch_all(&self.0)
             .await
             .map_err(|e| Error::Database(e.to_string()))?
             .into_iter()
             .map(UserIndex::from_pg_row)
-            .collect::<Result<Vec<_>, _>>()?;
+            .collect::<Result<Vec<UserIndex>, _>>()?;
         Ok(result)
     }
 
-=======
->>>>>>> cf45432b
     /// Gets a user's id.
     pub async fn user_id(
         &self,
@@ -249,30 +214,35 @@
             return Err(Error::Forbidden);
         }
 
-        sqlx::query(&format!(
-            "UPDATE {}
-            SET first_name = $1, last_name = $2, dob = $3, dial_code = $4, phone_number = $5,
-            country = $6, city = $7, address = $8, postal_code = $9, tax_id = $10,
-            time_zone = $11, profile_picture = $12
-            WHERE ulid = $13",
-            user_type.db_onboard_name(role)
-        ))
-        .bind(details.first_name)
-        .bind(details.last_name)
-        .bind(details.dob)
-        .bind(details.dial_code)
-        .bind(details.phone_number)
-        .bind(details.country)
-        .bind(details.city)
-        .bind(details.address)
-        .bind(details.postal_code)
-        .bind(details.tax_id)
-        .bind(details.time_zone)
-        .bind(details.profile_picture.map(|b| b.as_ref().to_owned()))
-        .bind(ulid_to_sql_uuid(ulid))
-        .execute(&self.0)
-        .await
-        .map_err(|e| Error::Database(e.to_string()))?;
+        let target_table = user_type.db_onboard_name(role);
+        let query = format!(
+            "
+    INSERT INTO {target_table} 
+    (ulid, first_name, last_name, dob, dial_code, phone_number, country, city, address,
+    postal_code, tax_id, time_zone, profile_picture) 
+    VALUES ($13, $1, $2, $3, $4, $5, $6, $7, $8, $9, $10, $11, $12)
+    ON CONFLICT(ulid) DO UPDATE
+    SET first_name = $1, last_name = $2, dob = $3, dial_code = $4, phone_number = $5,
+    country = $6, city = $7, address = $8, postal_code = $9, tax_id = $10,
+    time_zone = $11, profile_picture = $12",
+        );
+        sqlx::query(&query)
+            .bind(details.first_name)
+            .bind(details.last_name)
+            .bind(details.dob)
+            .bind(details.dial_code)
+            .bind(details.phone_number)
+            .bind(details.country)
+            .bind(details.city)
+            .bind(details.address)
+            .bind(details.postal_code)
+            .bind(details.tax_id)
+            .bind(details.time_zone)
+            .bind(details.profile_picture.map(|b| b.as_ref().to_owned()))
+            .bind(ulid_to_sql_uuid(ulid))
+            .execute(&self.0)
+            .await
+            .map_err(|e| Error::Database(e.to_string()))?;
 
         Ok(())
     }
@@ -383,118 +353,7 @@
     }
 }
 
-<<<<<<< HEAD
 pub fn ulid_to_sql_uuid(ulid: Ulid) -> sqlx::types::Uuid {
-=======
-impl Database {
-    /// Index users (client and contractors)
-    ///
-    /// Currently, the search functionality only works on the name.
-    /// For entities, this is the company's name.
-    /// For individuals, this is a concat of their first and last name.
-    pub async fn user_index(
-        &self,
-        page: i64,
-        per_page: i64,
-        search_text: Option<String>,
-        role: Vec<Role>,
-    ) -> Result<Vec<UserIndex>, Error> {
-        // NOTE: Fix this horrible monstrosity
-        let with_as = role.iter().map(|v| {
-
-           if v == &Role::EntityClient || v == &Role::EntityContractor {
-            format!(
-                "
-                {}_result AS (
-                    SELECT
-                        ulid,
-                        email,
-                        company_name AS name,
-                        dob
-                    FROM
-                        {}
-                )",v.as_db_name(),v.as_db_name()
-            )
-                       } else if v == &Role::IndividualClient || v==&Role::IndividualContractor {
-                        format!(
-                            "
-                            {}_result AS (
-                                SELECT
-                                    ulid,
-                                    email,
-                                    CONCAT(first_name, ' ', last_name) AS name,
-                                    dob
-                                FROM
-                                    {}
-                            )",v.as_db_name(),v.as_db_name()
-                        )
-                       } else {
-                           unreachable!("This should not be possible because we already checked that there are no EOR admins");
-                       }
-        }).collect::<Vec<String>>().join(",");
-        let result_union = role
-            .iter()
-            .map(|v| {
-                format!(
-                    r#"
-                SELECT
-                    *,
-                    '{}' AS role
-                FROM
-                     {}_result"#,
-                    v.as_str(),
-                    v.as_db_name()
-                )
-            })
-            .collect::<Vec<String>>()
-            .join(" UNION ");
-        let query = format!(
-            r##"
-            WITH {},
-            result AS ({})
-            SELECT
-                ulid,
-                name,
-                email,
-                role,
-                dob
-            FROM
-                result
-            WHERE name ~* '{}'
-            LIMIT {}
-            OFFSET {}"##,
-            with_as,
-            result_union,
-            search_text.unwrap_or_default(),
-            per_page,
-            page * per_page
-        );
-        let result = sqlx::query(&query)
-            .fetch_all(&self.0)
-            .await
-            .map_err(|e| Error::Database(e.to_string()))?
-            .into_iter()
-            .map(|r| -> Result<UserIndex, Error> {
-                // NOTE: The unwraps below should be safe because all of these values
-                // are required in the database
-                let role = Role::from_str(r.get("role"))?;
-                Ok(UserIndex {
-                    ulid: ulid_from_sql_uuid(r.get("ulid")),
-                    name: r.get("name"),
-                    role,
-                    email: r.get("email"),
-                    // This should be something like `created_at` from the DB,
-                    // but we don't have that so just use this ATM.
-                    created_at: r.try_get("dob").ok(),
-                })
-            })
-            .collect::<Result<Vec<_>, _>>()?;
-        Ok(result)
-    }
-}
-
-fn ulid_to_sql_uuid(ulid: Ulid) -> sqlx::types::Uuid {
->>>>>>> cf45432b
     sqlx::types::Uuid::from_bytes(ulid.into())
 }
 
@@ -502,29 +361,209 @@
     Ulid::from(*uuid.as_bytes())
 }
 
-/// Generate a query string to select (ulid, email, name, dob) from:
-/// 1. `client_entities_and_contractor_entities`
-/// 2. `client_entities_and_contractor_individuals`;
-/// 3. `client_individuals_and_contractor_entities`;
-/// 4. `client_individuals_and_contractor_individuals`.
-///
-/// Will return `None` if no such composite table exist for the role i.e. Role::EorAdmin
-fn query_select_users_information(role: Role) -> Result<String, Error> {
-    if role == Role::ClientEntity || role == Role::ContractorEntity {
-        Ok(format!(
-            "{}_result AS (SELECT ulid, email, company_name AS name, dob FROM {})",
-            role.as_db_name(),
-            role.as_db_name()
-        ))
-    } else if role == Role::ClientIndividual || role == Role::ContractorIndividual {
-        Ok(format!(
-            "{}_result AS (SELECT ulid, email, CONCAT(first_name, ' ', last_name) AS name, dob FROM {})",
-            role.as_db_name(),
-            role.as_db_name()
-        ))
-    } else {
-        Err(Error::BadRequest(
-            "EOR Admins does not have contractor information",
-        ))
-    }
+fn create_eor_admin_user_index_query(
+    page: i64,
+    per_page: i64,
+    m_search_text: Option<String>,
+    m_user_type: Option<UserType>,
+    m_user_role: Option<Role>,
+) -> String {
+    let with_as = [
+        (
+            Role::Client,
+            UserType::Individual,
+            "client_individual_info",
+            "auth_individuals",
+            "onboard_individual_clients",
+        ),
+        (
+            Role::Client,
+            UserType::Entity,
+            "client_entity_info",
+            "auth_entities",
+            "onboard_entity_clients",
+        ),
+        (
+            Role::Contractor,
+            UserType::Individual,
+            "contractor_individual_info",
+            "auth_individuals",
+            "onboard_individual_contractors",
+        ),
+        (
+            Role::Contractor,
+            UserType::Entity,
+            "contractor_entity_info",
+            "auth_entities",
+            "onboard_entity_contractors",
+        ),
+    ]
+    .iter()
+    .map(
+        |(user_role, user_type, result_name, auth_table, onboard_table)| {
+            let user_role_str = user_role.as_str();
+            let user_type_str = user_type.as_str();
+            let name_formula = match user_type {
+                UserType::Entity => {
+                    format!("{onboard_table}.company_name")
+                }
+                UserType::Individual => {
+                    format!("CONCAT({onboard_table}.first_name, ' ', {onboard_table}.last_name)")
+                }
+                _ => unreachable!(
+                    "This is not possible because we only mentioned entity and individuals"
+                ),
+            };
+            format!(
+                r##"
+{result_name} AS (
+    SELECT 
+        {auth_table}.ulid, 
+        {auth_table}.email, 
+        {name_formula} AS name,
+        '{user_role_str}' AS user_role,
+        '{user_type_str}' AS user_type
+    FROM  
+    {onboard_table} 
+    LEFT OUTER JOIN 
+    {auth_table}
+    ON 
+    {auth_table}.ulid = {onboard_table}.ulid
+)"##,
+            )
+        },
+    )
+    .collect::<Vec<String>>()
+    .join(",");
+    let join_table = [
+        "client_individual_info",
+        "client_entity_info",
+        "contractor_individual_info",
+        "contractor_entity_info",
+    ]
+    .iter()
+    .map(|s| format!("\tSELECT * FROM {}", s))
+    .collect::<Vec<String>>()
+    .join("\nUNION\n");
+    /*
+    m_page: Option<i64>,
+    m_per_page: Option<i64>,
+    m_search_text: Option<String>,
+    user_type: Option<UserType>,
+    user_role: Option<Role>,
+     */
+    let mut where_clauses_iter = vec![];
+    if let Some(search_text) = m_search_text {
+        where_clauses_iter.push(format!("\tname ~* '{}'", search_text));
+    };
+    if let Some(user_role) = m_user_role {
+        where_clauses_iter.push(format!("\tuser_role = '{}'", user_role.as_str()));
+    };
+    if let Some(user_type) = m_user_type {
+        where_clauses_iter.push(format!("\tuser_type = '{}'", user_type.as_str()));
+    };
+    let where_clauses = where_clauses_iter
+        .into_iter()
+        .collect::<Vec<String>>()
+        .join(" AND\n");
+    let limit = per_page;
+    let offset = page * per_page;
+    let query = format!(
+        "
+
+WITH client_individual_info AS (
+    SELECT
+        auth_individuals.ulid,
+        auth_individuals.email,
+        CONCAT(
+            onboard_individual_clients.first_name,
+            ' ',
+            onboard_individual_clients.last_name
+        ) AS name,
+        'client' AS user_role,
+        'individual' AS user_type
+    FROM
+        onboard_individual_clients
+        LEFT OUTER JOIN auth_individuals ON auth_individuals.ulid = onboard_individual_clients.ulid
+),
+client_entity_info AS (
+    SELECT
+        auth_entities.ulid,
+        auth_entities.email,
+        onboard_entity_clients.company_name AS name,
+        'client' AS user_role,
+        'entity' AS user_type
+    FROM
+        onboard_entity_clients
+        LEFT OUTER JOIN auth_entities ON auth_entities.ulid = onboard_entity_clients.ulid
+),
+contractor_individual_info AS (
+    SELECT
+        auth_individuals.ulid,
+        auth_individuals.email,
+        CONCAT(
+            onboard_individual_contractors.first_name,
+            ' ',
+            onboard_individual_contractors.last_name
+        ) AS name,
+        'contractor' AS user_role,
+        'individual' AS user_type
+    FROM
+        onboard_individual_contractors
+        LEFT OUTER JOIN auth_individuals ON auth_individuals.ulid = onboard_individual_contractors.ulid
+),
+contractor_entity_info AS (
+    SELECT
+        auth_entities.ulid,
+        auth_entities.email,
+        onboard_entity_contractors.company_name AS name,
+        'contractor' AS user_role,
+        'entity' AS user_type
+    FROM
+        onboard_entity_contractors
+        LEFT OUTER JOIN auth_entities ON auth_entities.ulid = onboard_entity_contractors.ulid
+),
+result AS (
+    SELECT
+        *
+    FROM
+        client_individual_info
+    UNION
+    SELECT
+        *
+    FROM
+        client_entity_info
+    UNION
+    SELECT
+        *
+    FROM
+        contractor_individual_info
+    UNION
+    SELECT
+        *
+    FROM
+        contractor_entity_info
+)
+SELECT
+    ulid,
+    name,
+    email,
+    user_role,
+    user_type
+FROM
+    result
+{}
+{where_clauses}
+LIMIT
+    {limit}
+OFFSET
+    {offset}
+",
+        if where_clauses.len() == 0 {
+            ""
+        } else {
+            "WHERE"
+        },
+    );
+    query
 }