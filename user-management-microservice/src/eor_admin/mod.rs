--- conflicted
+++ resolved
@@ -23,14 +23,7 @@
         GLOBELISE_SENDER_EMAIL, GLOBELISE_SMTP_URL, SMTP_CREDENTIAL,
         USER_MANAGEMENT_MICROSERVICE_DOMAIN_URL,
     },
-<<<<<<< HEAD
     onboard::prefill::{PrefillBankDetails, PrefillIndividualDetails},
-=======
-    onboard::{
-        bank::BankDetails,
-        individual::{IndividualClientDetails, IndividualContractorDetails},
-    },
->>>>>>> 1587bd7f
 };
 
 /// Stores information associated with a user id.
@@ -209,39 +202,6 @@
     pub bank_account_owner_name: String,
 }
 
-<<<<<<< HEAD
-=======
-impl PrefillIndividualContractorDetailsForBulkUpload {
-    fn split(self) -> GlobeliseResult<(EmailAddress, IndividualContractorDetails, BankDetails)> {
-        Ok((
-            self.email.parse::<EmailAddress>()?,
-            IndividualContractorDetails {
-                common_info: IndividualClientDetails {
-                    first_name: self.full_name,
-                    last_name: self.last_name,
-                    dob: self.dob,
-                    dial_code: self.dial_code,
-                    phone_number: self.phone_number,
-                    country: self.country,
-                    city: self.city,
-                    address: self.address,
-                    postal_code: self.postal_code,
-                    tax_id: Some(self.tax_id),
-                    time_zone: self.time_zone,
-                    profile_picture: None,
-                },
-                cv: None,
-            },
-            BankDetails {
-                bank_name: self.bank_name,
-                account_name: self.bank_account_owner_name,
-                account_number: self.bank_account_number,
-            },
-        ))
-    }
-}
-
->>>>>>> 1587bd7f
 pub async fn eor_admin_add_employees_in_bulk(
     // Only for validation
     _: Token<AdminAccessToken>,
