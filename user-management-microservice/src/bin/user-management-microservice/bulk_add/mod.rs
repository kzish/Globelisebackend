use std::{io::Cursor, str::FromStr};

use axum::extract::{ContentLengthLimit, Extension, Json, Query};
use calamine::Reader;
use common_utils::{
    custom_serde::{
        Currency, EmailWrapper, OffsetDateWrapper, OptionOffsetDateWrapper, FORM_DATA_LENGTH_LIMIT,
    },
    error::{GlobeliseError, GlobeliseResult},
    token::Token,
};
use csv::{ReaderBuilder, StringRecord};
use eor_admin_microservice_sdk::token::AdminAccessToken;
use lettre::{message::Mailbox, Message, SmtpTransport, Transport};
use serde::{Deserialize, Serialize};
use serde_with::{base64::Base64, serde_as, TryFromInto};
use sqlx::FromRow;
use uuid::Uuid;

use crate::{
    database::{Database, SharedDatabase},
    env::{
        GLOBELISE_SENDER_EMAIL, GLOBELISE_SMTP_URL, SMTP_CREDENTIAL,
        USER_MANAGEMENT_MICROSERVICE_DOMAIN_URL,
    },
};

#[serde_as]
#[derive(Debug, Serialize, Deserialize)]
#[serde(rename_all = "kebab-case")]
pub struct PostOneAddBulkEmployee {
    pub file_name: String,
    #[serde_as(as = "Base64")]
    pub file_data: Vec<u8>,
    pub client_ulid: Uuid,
    pub debug: Option<bool>,
}

#[serde_as]
#[derive(Debug, Serialize, Deserialize)]
#[serde(rename_all = "kebab-case")]
pub struct GetPrefillIndividualContractorDetailsForBulkUpload {
    pub email: EmailWrapper,
}

#[serde_as]
#[derive(Debug, FromRow, Serialize, Deserialize)]
#[serde(rename_all = "kebab-case")]
pub struct PrefillIndividualContractorDetailsForBulkUpload {
    #[serde(rename = "First Name")]
    pub first_name: String,
    #[serde(rename = "Last Name")]
    pub last_name: String,
    #[serde(rename = "Gender")]
    pub gender: Option<String>,
    #[serde(rename = "Marital Status")]
    pub marital_status: Option<String>,
    #[serde(rename = "Nationality")]
    pub nationality: String,
    #[serde(rename = "Date of Birth")]
    #[serde_as(as = "TryFromInto<OffsetDateWrapper>")]
    pub dob: sqlx::types::time::OffsetDateTime,
    #[serde(rename = "Dial Code")]
    pub dial_code: String,
    #[serde(rename = "Phone Number")]
    pub phone_number: String,
    #[serde(rename = "Email Address")]
    pub email: EmailWrapper,
    #[serde(rename = "Address")]
    pub address: Option<String>,
    #[serde(rename = "Country")]
    pub country: Option<String>,
    #[serde(rename = "City")]
    pub city: Option<String>,
    #[serde(rename = "Postal Code")]
    pub postal_code: Option<String>,
    #[serde(rename = "National ID")]
    pub national_id: Option<String>,
    #[serde(rename = "Passport Number")]
    pub passport_number: Option<String>,
    #[serde(rename = "Passport Expiry Date")]
    #[serde_as(as = "TryFromInto<OptionOffsetDateWrapper>")]
    #[serde(default)]
    pub passport_expiry_date: Option<sqlx::types::time::OffsetDateTime>,
    #[serde(rename = "Work Permit")]
    pub work_permit: Option<String>,
    #[serde(rename = "Tax ID")]
    pub tax_id: Option<String>,
    #[serde(rename = "Contribution ID #1")]
    pub contribution_id_1: Option<String>,
    #[serde(rename = "Contribution ID #2")]
    pub contribution_id_2: Option<String>,
    #[serde(rename = "Total Dependants")]
    pub total_dependants: Option<i64>,
    #[serde(rename = "Timezone")]
    pub time_zone: Option<String>,
    #[serde(rename = "Employee ID")]
    pub employee_id: Option<String>,
    #[serde(rename = "Designation")]
    pub designation: Option<String>,
    #[serde(rename = "Start Date")]
    #[serde_as(as = "TryFromInto<OptionOffsetDateWrapper>")]
    #[serde(default)]
    pub start_date: Option<sqlx::types::time::OffsetDateTime>,
    #[serde(rename = "End Date")]
    #[serde_as(as = "TryFromInto<OptionOffsetDateWrapper>")]
    #[serde(default)]
    pub end_date: Option<sqlx::types::time::OffsetDateTime>,
    #[serde(rename = "Employment Status")]
    pub employment_status: Option<String>,
    #[serde(rename = "Bank Name")]
    pub bank_name: Option<String>,
    #[serde(rename = "Bank Account Owner Name")]
    pub bank_account_owner_name: Option<String>,
    #[serde(rename = "Bank Account Number")]
    pub bank_account_number: Option<String>,
    #[serde(rename = "Bank Code")]
    pub bank_code: Option<String>,
    #[serde(rename = "Branch Code")]
    pub bank_branch_code: Option<String>,
    #[serde(rename = "Currency")]
    pub currency: Currency,
    #[serde(rename = "Basic Salary")]
    pub basic_salary: Option<f64>,
    #[serde(rename = "Additional Item 1")]
    pub additional_item_1: String,
    #[serde(rename = "Additional Item 2")]
    pub additional_item_2: Option<String>,
    #[serde(rename = "Deduction 1")]
    pub deduction_1: Option<String>,
    #[serde(rename = "Deduction 2")]
    pub deduction_2: Option<String>,
    #[serde(rename = "Other Pay Item 1")]
    pub other_pay_item_1: Option<String>,
    #[serde(rename = "Other Pay Item 2")]
    pub other_pay_item_2: Option<String>,
}

pub async fn post_one(
    // Only for validation
    _: Token<AdminAccessToken>,
    ContentLengthLimit(Json(body)): ContentLengthLimit<
        Json<PostOneAddBulkEmployee>,
        FORM_DATA_LENGTH_LIMIT,
    >,
    Extension(database): Extension<SharedDatabase>,
) -> GlobeliseResult<()> {
    let mut rows_to_enter = vec![];
<<<<<<< HEAD
    if let Ok(mut records) = ReaderBuilder::new()
        .has_headers(false)
        .from_reader(body.uploaded_file.as_slice())
        .records()
        .collect::<Result<Vec<StringRecord>, _>>()
    {
        if !records.is_empty() {
            // Get/remove the first row because its the header.
            let header = records.swap_remove(0);
            for record in records {
                let value = record
                    .deserialize::<PrefillIndividualContractorDetailsForBulkUpload>(Some(&header))
                    .map_err(|_| {
                        GlobeliseError::bad_request(
                            "Please provide a CSV file that follows the template",
                        )
                    })?;
                rows_to_enter.push(value);
=======

    let file_name = std::path::PathBuf::from_str(&body.file_name)?;

    enum FileType {
        Csv,
        Excel,
    }

    let file_extension = match file_name.extension().and_then(|s| s.to_str()) {
        Some("xls") | Some("xlsx") | Some("xlsb") | Some("ods") => Ok(FileType::Excel),
        Some("csv") => Ok(FileType::Csv),
        _ => Err(GlobeliseError::bad_request(
            "Cannot determine the file type from the file name",
        )),
    }?;

    match file_extension {
        FileType::Csv => {
            let mut records = ReaderBuilder::new()
                .has_headers(false)
                .from_reader(body.file_data.as_slice())
                .records()
                .collect::<Result<Vec<StringRecord>, _>>()?;

            if !records.is_empty() {
                // Get/remove the first row because its the header.
                let header = records.swap_remove(0);
                for record in records {
                    let value = record
                        .deserialize::<PrefillIndividualContractorDetailsForBulkUpload>(Some(
                            &header,
                        ))
                        .map_err(|_| {
                            GlobeliseError::bad_request(
                                "Please provide a CSV file that follows the template",
                            )
                        })?;
                    rows_to_enter.push(value);
                }
>>>>>>> f9a939aa
            }
        }
        FileType::Excel => {
            let excel_workbook =
                calamine::open_workbook_auto_from_rs(Cursor::new(body.file_data.as_slice()))?
                    .worksheets();

            let first_worksheet = excel_workbook.first().ok_or_else(|| {
                GlobeliseError::bad_request(
                    "Please provide an excel file with at least 1 worksheet",
                )
<<<<<<< HEAD
            })?
            .1
            .deserialize()
    {
        let rows = excel_sheet_des
            .into_iter()
            .collect::<Result<Vec<PrefillIndividualContractorDetailsForBulkUpload>, _>>()?;
        rows_to_enter.extend(rows);
    } else {
        return Err(GlobeliseError::bad_request(
            "Please provide either CSV or Excel files that follows the template",
        ));
    }
=======
            })?;

            let row_deserializer = first_worksheet.1.deserialize()?;

            let rows = row_deserializer
                .into_iter()
                .collect::<Result<Vec<PrefillIndividualContractorDetailsForBulkUpload>, _>>()?;

            rows_to_enter.extend(rows);
        }
    };
>>>>>>> f9a939aa

    for value in rows_to_enter {
        let receiver_email = value
            .email
            // TODO: Get the name of the person associated to this email address
            .0
            .to_display("")
            .parse::<Mailbox>()?;

        let database = database.lock().await;

        database
            .post_prefilll_individual_contractor_details_for_bulk_upload(body.client_ulid, value)
            .await?;

        if let Some(true) = body.debug {
            return Ok(());
        }

        // Send email to the contractor

        let email = Message::builder()
            .from(GLOBELISE_SENDER_EMAIL.clone())
            // TODO: Remove this because this is supposed to be a no-reply email?
            .reply_to(GLOBELISE_SENDER_EMAIL.clone())
            .to(receiver_email)
            .subject("Invitation to Globelise")
            .header(lettre::message::header::ContentType::TEXT_HTML)
            // TODO: Once designer have a template for this. Use a templating library to populate data.
            .body(format!(
                r##"
                <!DOCTYPE html>
                <html>
                <head>
                    <title>Globelise Invitation</title>
                </head>
                <body>
                    <p>
                   Click the <a href="{}">link</a> to sign up as a Globelise individual contractor.
                    </p>
                    <p>If you did not expect to receive this email. Please ignore!</p>
                </body>
                </html>
                "##,
                (*USER_MANAGEMENT_MICROSERVICE_DOMAIN_URL),
            ))?;

        // Open a remote connection to gmail
        let mailer = SmtpTransport::relay(&GLOBELISE_SMTP_URL)?
            .credentials(SMTP_CREDENTIAL.clone())
            .build();

        // Send the email
        mailer.send(&email)?;
    }

    Ok(())
}

pub async fn get_one(
    // Only for validation
    _: Token<AdminAccessToken>,
    Query(query): Query<GetPrefillIndividualContractorDetailsForBulkUpload>,
    Extension(database): Extension<SharedDatabase>,
) -> GlobeliseResult<Json<PrefillIndividualContractorDetailsForBulkUpload>> {
    let database = database.lock().await;

    let result = database
        .get_prefilll_individual_contractor_details_for_bulk_upload(query.email)
        .await?
        .ok_or_else(|| {
            GlobeliseError::not_found(
                "Cannot find prefilled individual contractor details from the query",
            )
        })?;

    Ok(Json(result))
}

impl Database {
    pub async fn post_prefilll_individual_contractor_details_for_bulk_upload(
        &self,
        client_ulid: Uuid,
        details: PrefillIndividualContractorDetailsForBulkUpload,
    ) -> GlobeliseResult<()> {
        let query = "
            INSERT INTO prefilled_individual_contractor_details_for_bulk_upload (
                client_ulid, first_name, last_name, gender, marital_status, 
                nationality, dob, dial_code, phone_number, email, 
                address, country, city, postal_code, national_id, 
                passport_number, passport_expiry_date, work_permit, tax_id, contribution_id_1, 
                contribution_id_2, total_dependants, time_zone, employee_id, designation, 
                start_date, end_date, employment_status, bank_name, bank_account_owner_name, 
                bank_account_number, bank_code, bank_branch_code, currency, basic_salary, 
                additional_item_1, additional_item_2, deduction_1, deduction_2, other_pay_item_1, 
                other_pay_item_2
            ) VALUES (
                $1, $2, $3, $4, $5, 
                $6, $7, $8, $9, $10,
                $11, $12, $13, $14, $15,
                $16, $17, $18, $19, $20,
                $21, $22, $23, $24, $25,
                $26, $27, $28, $29, $30,
                $31, $32, $33, $34, $35,
                $36, $37, $38, $39, $40,
                $41
            ) ON CONFLICT(email, client_ulid) DO UPDATE SET 
                client_ulid = $1, first_name = $2, last_name = $3, gender = $4, marital_status = $5, 
                nationality = $6, dob = $7, dial_code = $8, phone_number = $9, email = $10, 
                address = $11, country = $12, city = $13, postal_code = $14, national_id = $15, 
                passport_number = $16, passport_expiry_date = $17, work_permit = $18, tax_id = $19, contribution_id_1 = $20, 
                contribution_id_2 = $21, total_dependants = $22, time_zone = $23, employee_id = $24, designation = $25, 
                start_date = $26, end_date = $27, employment_status = $28, bank_name = $29, bank_account_owner_name = $30, 
                bank_account_number = $31, bank_code = $32, bank_branch_code = $33, currency = $34, basic_salary = $35, 
                additional_item_1 = $36, additional_item_2 = $37, deduction_1 = $38, deduction_2 = $39, other_pay_item_1 = $40, 
                other_pay_item_2 = $41";
        sqlx::query(query)
            .bind(client_ulid)
            .bind(details.first_name)
            .bind(details.last_name)
            .bind(details.gender)
            .bind(details.marital_status)
            .bind(details.nationality)
            .bind(details.dob)
            .bind(details.dial_code)
            .bind(details.phone_number)
            .bind(details.email)
            .bind(details.address)
            .bind(details.country)
            .bind(details.city)
            .bind(details.postal_code)
            .bind(details.national_id)
            .bind(details.passport_number)
            .bind(details.passport_expiry_date)
            .bind(details.work_permit)
            .bind(details.tax_id)
            .bind(details.contribution_id_1)
            .bind(details.contribution_id_2)
            .bind(details.total_dependants)
            .bind(details.time_zone)
            .bind(details.employee_id)
            .bind(details.designation)
            .bind(details.start_date)
            .bind(details.end_date)
            .bind(details.employment_status)
            .bind(details.bank_name)
            .bind(details.bank_account_owner_name)
            .bind(details.bank_account_number)
            .bind(details.bank_code)
            .bind(details.bank_branch_code)
            .bind(details.currency)
            .bind(details.basic_salary)
            .bind(details.additional_item_1)
            .bind(details.additional_item_2)
            .bind(details.deduction_1)
            .bind(details.deduction_2)
            .bind(details.other_pay_item_1)
            .bind(details.other_pay_item_2)
            .execute(&self.0)
            .await?;
        Ok(())
    }

    pub async fn get_prefilll_individual_contractor_details_for_bulk_upload(
        &self,
        email: EmailWrapper,
    ) -> GlobeliseResult<Option<PrefillIndividualContractorDetailsForBulkUpload>> {
        let query = "
            SELECT
                *
            FROM
                prefilled_individual_contractor_details_for_bulk_upload
            WHERE
                email = $1";
        let result = sqlx::query_as(query)
            .bind(email)
            .fetch_optional(&self.0)
            .await?;
        Ok(result)
    }
}<|MERGE_RESOLUTION|>--- conflicted
+++ resolved
@@ -146,26 +146,6 @@
     Extension(database): Extension<SharedDatabase>,
 ) -> GlobeliseResult<()> {
     let mut rows_to_enter = vec![];
-<<<<<<< HEAD
-    if let Ok(mut records) = ReaderBuilder::new()
-        .has_headers(false)
-        .from_reader(body.uploaded_file.as_slice())
-        .records()
-        .collect::<Result<Vec<StringRecord>, _>>()
-    {
-        if !records.is_empty() {
-            // Get/remove the first row because its the header.
-            let header = records.swap_remove(0);
-            for record in records {
-                let value = record
-                    .deserialize::<PrefillIndividualContractorDetailsForBulkUpload>(Some(&header))
-                    .map_err(|_| {
-                        GlobeliseError::bad_request(
-                            "Please provide a CSV file that follows the template",
-                        )
-                    })?;
-                rows_to_enter.push(value);
-=======
 
     let file_name = std::path::PathBuf::from_str(&body.file_name)?;
 
@@ -205,7 +185,6 @@
                         })?;
                     rows_to_enter.push(value);
                 }
->>>>>>> f9a939aa
             }
         }
         FileType::Excel => {
@@ -217,21 +196,6 @@
                 GlobeliseError::bad_request(
                     "Please provide an excel file with at least 1 worksheet",
                 )
-<<<<<<< HEAD
-            })?
-            .1
-            .deserialize()
-    {
-        let rows = excel_sheet_des
-            .into_iter()
-            .collect::<Result<Vec<PrefillIndividualContractorDetailsForBulkUpload>, _>>()?;
-        rows_to_enter.extend(rows);
-    } else {
-        return Err(GlobeliseError::bad_request(
-            "Please provide either CSV or Excel files that follows the template",
-        ));
-    }
-=======
             })?;
 
             let row_deserializer = first_worksheet.1.deserialize()?;
@@ -243,7 +207,6 @@
             rows_to_enter.extend(rows);
         }
     };
->>>>>>> f9a939aa
 
     for value in rows_to_enter {
         let receiver_email = value
