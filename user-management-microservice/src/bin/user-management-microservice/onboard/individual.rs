use axum::extract::{ContentLengthLimit, Extension, Json, Path};
use common_utils::{
    custom_serde::{UserType, FORM_DATA_LENGTH_LIMIT},
    database::{
        onboard::individual::{IndividualClientAccountDetails, IndividualContractorAccountDetails},
        CommonDatabase,
    },
    error::{GlobeliseError, GlobeliseResult},
    token::Token,
};
use eor_admin_microservice_sdk::token::AdminAccessToken;
use user_management_microservice_sdk::token::UserAccessToken;
use uuid::Uuid;

pub async fn user_post_one_client_account_details(
    claims: Token<UserAccessToken>,
    ContentLengthLimit(Json(body)): ContentLengthLimit<
        Json<IndividualClientAccountDetails>,
        FORM_DATA_LENGTH_LIMIT,
    >,
    Extension(database): Extension<CommonDatabase>,
) -> GlobeliseResult<()> {
    if !matches!(claims.payload.user_type, UserType::Individual) {
        return Err(GlobeliseError::Forbidden);
    }

    let ulid = claims.payload.ulid;

    let database = database.lock().await;

    database
        .insert_one_onboard_individual_client_account_details(ulid, body)
        .await?;

    Ok(())
}

pub async fn admin_post_one_client_account_details(
    _: Token<AdminAccessToken>,
    Path(user_ulid): Path<Uuid>,
    ContentLengthLimit(Json(body)): ContentLengthLimit<
        Json<IndividualClientAccountDetails>,
        FORM_DATA_LENGTH_LIMIT,
    >,
    Extension(database): Extension<CommonDatabase>,
) -> GlobeliseResult<()> {
    let database = database.lock().await;

    database
        .insert_one_onboard_individual_client_account_details(user_ulid, body)
        .await?;

    Ok(())
}

pub async fn user_get_one_client_account_details(
    claims: Token<UserAccessToken>,
    Extension(database): Extension<CommonDatabase>,
) -> GlobeliseResult<Json<IndividualClientAccountDetails>> {
    if !matches!(claims.payload.user_type, UserType::Individual) {
        return Err(GlobeliseError::Forbidden);
    }

    let database = database.lock().await;

    let result = database
        .select_one_onboard_individual_client_account_details(claims.payload.ulid)
        .await?
        .ok_or_else(|| {
            GlobeliseError::not_found("Cannot find individual client account details for this user")
        })?;
<<<<<<< HEAD
=======

    Ok(Json(result))
}

pub async fn admin_get_one_client_account_details(
    _: Token<AdminAccessToken>,
    Path(user_ulid): Path<Uuid>,
    Extension(database): Extension<CommonDatabase>,
) -> GlobeliseResult<Json<IndividualClientAccountDetails>> {
    let database = database.lock().await;

    let result = database
        .select_one_onboard_individual_client_account_details(user_ulid)
        .await?
        .ok_or_else(|| {
            GlobeliseError::not_found("Cannot find individual client account details for this user")
        })?;
>>>>>>> e3158d8e

    Ok(Json(result))
}

pub async fn user_post_one_contractor_account_details(
    claims: Token<UserAccessToken>,
    ContentLengthLimit(Json(body)): ContentLengthLimit<
        Json<IndividualContractorAccountDetails>,
        FORM_DATA_LENGTH_LIMIT,
    >,
    Extension(database): Extension<CommonDatabase>,
) -> GlobeliseResult<()> {
    if !matches!(claims.payload.user_type, UserType::Individual) {
        return Err(GlobeliseError::Forbidden);
    }

    let ulid = claims.payload.ulid;

    let database = database.lock().await;

    database
        .insert_one_onboard_individual_contractor_account_details(ulid, &body)
        .await?;

    Ok(())
}

pub async fn admin_post_one_contractor_account_details(
    _: Token<AdminAccessToken>,
    Path(user_ulid): Path<Uuid>,
    ContentLengthLimit(Json(body)): ContentLengthLimit<
        Json<IndividualContractorAccountDetails>,
        FORM_DATA_LENGTH_LIMIT,
    >,
    Extension(database): Extension<CommonDatabase>,
) -> GlobeliseResult<()> {
    let database = database.lock().await;

    database
        .insert_one_onboard_individual_contractor_account_details(user_ulid, &body)
        .await?;

    Ok(())
}

pub async fn user_get_one_contractor_account_details(
    claims: Token<UserAccessToken>,
    Extension(database): Extension<CommonDatabase>,
) -> GlobeliseResult<Json<IndividualContractorAccountDetails>> {
    if !matches!(claims.payload.user_type, UserType::Individual) {
        return Err(GlobeliseError::Forbidden);
    }

    let database = database.lock().await;

    let result = database
        .select_one_onboard_individual_contractor_account_details(claims.payload.ulid)
        .await?
        .ok_or_else(|| {
            GlobeliseError::not_found(
                "Cannot find individual contractor account details for this user",
            )
        })?;
<<<<<<< HEAD
=======

    Ok(Json(result))
}

pub async fn admin_get_one_contractor_account_details(
    _: Token<AdminAccessToken>,
    Path(user_ulid): Path<Uuid>,
    Extension(database): Extension<CommonDatabase>,
) -> GlobeliseResult<Json<IndividualContractorAccountDetails>> {
    let database = database.lock().await;

    let result = database
        .select_one_onboard_individual_contractor_account_details(user_ulid)
        .await?
        .ok_or_else(|| {
            GlobeliseError::not_found(
                "Cannot find individual contractor account details for this user",
            )
        })?;
>>>>>>> e3158d8e

    Ok(Json(result))
}<|MERGE_RESOLUTION|>--- conflicted
+++ resolved
@@ -69,8 +69,6 @@
         .ok_or_else(|| {
             GlobeliseError::not_found("Cannot find individual client account details for this user")
         })?;
-<<<<<<< HEAD
-=======
 
     Ok(Json(result))
 }
@@ -88,7 +86,6 @@
         .ok_or_else(|| {
             GlobeliseError::not_found("Cannot find individual client account details for this user")
         })?;
->>>>>>> e3158d8e
 
     Ok(Json(result))
 }
@@ -152,8 +149,6 @@
                 "Cannot find individual contractor account details for this user",
             )
         })?;
-<<<<<<< HEAD
-=======
 
     Ok(Json(result))
 }
@@ -173,7 +168,6 @@
                 "Cannot find individual contractor account details for this user",
             )
         })?;
->>>>>>> e3158d8e
 
     Ok(Json(result))
 }