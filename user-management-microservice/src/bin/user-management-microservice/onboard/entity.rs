use axum::extract::{ContentLengthLimit, Extension, Json};
use common_utils::{
    custom_serde::{DateWrapper, EmailWrapper, ImageData, FORM_DATA_LENGTH_LIMIT},
    error::{GlobeliseError, GlobeliseResult},
    pubsub::{SharedPubSub, UpdateUserName},
    token::Token,
    ulid_to_sql_uuid,
};
use email_address::EmailAddress;
use rusty_ulid::Ulid;
use serde::{Deserialize, Serialize};
use serde_with::{base64::Base64, serde_as, TryFromInto};
use sqlx::{postgres::PgRow, FromRow, Row};
use user_management_microservice_sdk::{token::AccessToken, user::UserType};

use crate::database::{Database, SharedDatabase};

pub async fn post_onboard_entity_client_account_details(
    claims: Token<AccessToken>,
    ContentLengthLimit(Json(request)): ContentLengthLimit<
        Json<EntityClientAccountDetails>,
        FORM_DATA_LENGTH_LIMIT,
    >,
    Extension(database): Extension<SharedDatabase>,
    Extension(pubsub): Extension<SharedPubSub>,
) -> GlobeliseResult<()> {
    if !matches!(claims.payload.user_type, UserType::Entity) {
        return Err(GlobeliseError::Forbidden);
    }
    let full_name = request.company_name.clone();

    let database = database.lock().await;
    database
        .post_onboard_entity_client_account_details(claims.payload.ulid, request)
        .await?;

    let pubsub = pubsub.lock().await;
    pubsub
        .publish_event(UpdateUserName::Client(claims.payload.ulid, full_name))
        .await?;

    Ok(())
}

pub async fn get_onboard_entity_client_account_details(
    claims: Token<AccessToken>,
    Extension(database): Extension<SharedDatabase>,
) -> GlobeliseResult<Json<EntityClientAccountDetails>> {
    if !matches!(claims.payload.user_type, UserType::Entity) {
        return Err(GlobeliseError::Forbidden);
    }

    let database = database.lock().await;

    Ok(Json(
        database
            .get_onboard_entity_client_account_details(claims.payload.ulid)
            .await?,
    ))
}

pub async fn post_onboard_entity_contractor_account_details(
    claims: Token<AccessToken>,
    ContentLengthLimit(Json(request)): ContentLengthLimit<
        Json<EntityContractorAccountDetails>,
        FORM_DATA_LENGTH_LIMIT,
    >,
    Extension(database): Extension<SharedDatabase>,
    Extension(pubsub): Extension<SharedPubSub>,
) -> GlobeliseResult<()> {
    if !matches!(claims.payload.user_type, UserType::Entity) {
        return Err(GlobeliseError::Forbidden);
    }
    let full_name = request.company_name.clone();

    let database = database.lock().await;
    database
        .post_onboard_entity_contractor_account_details(claims.payload.ulid, request)
        .await?;

    let pubsub = pubsub.lock().await;
    pubsub
        .publish_event(UpdateUserName::Contractor(claims.payload.ulid, full_name))
        .await?;

    Ok(())
}

pub async fn get_onboard_entity_contractor_account_details(
    claims: Token<AccessToken>,
    Extension(database): Extension<SharedDatabase>,
) -> GlobeliseResult<Json<EntityContractorAccountDetails>> {
    if !matches!(claims.payload.user_type, UserType::Entity) {
        return Err(GlobeliseError::Forbidden);
    }

    let database = database.lock().await;

    Ok(Json(
        database
            .get_onboard_entity_contractor_account_details(claims.payload.ulid)
            .await?,
    ))
}

#[serde_as]
#[derive(Debug, Serialize, Deserialize)]
#[serde(rename_all = "kebab-case")]
pub struct EntityClientAccountDetails {
    pub company_name: String,
    pub country: String,
    pub entity_type: String,
    #[serde(default)]
    pub registration_number: Option<String>,
    #[serde(default)]
    pub tax_id: Option<String>,
    pub company_address: String,
    pub city: String,
    pub postal_code: String,
    pub time_zone: String,
    #[serde_as(as = "Option<Base64>")]
    #[serde(default)]
    pub logo: Option<ImageData>,
}

impl FromRow<'_, PgRow> for EntityClientAccountDetails {
    fn from_row(row: &'_ PgRow) -> Result<Self, sqlx::Error> {
        let maybe_logo: Option<Vec<u8>> = row.try_get("logo")?;
        Ok(EntityClientAccountDetails {
            company_name: row.try_get("company_name")?,
            country: row.try_get("country")?,
            entity_type: row.try_get("entity_type")?,
            registration_number: row.try_get("registration_number")?,
            tax_id: row.try_get("tax_id")?,
            company_address: row.try_get("company_address")?,
            city: row.try_get("city")?,
            postal_code: row.try_get("postal_code")?,
            time_zone: row.try_get("time_zone")?,
            logo: maybe_logo.map(ImageData),
        })
    }
}

#[serde_as]
#[derive(Debug, Serialize, Deserialize)]
#[serde(rename_all = "kebab-case")]
pub struct EntityContractorAccountDetails {
    pub company_name: String,
    pub country: String,
    pub entity_type: String,
    #[serde(default)]
    pub registration_number: Option<String>,
    #[serde(default)]
    pub tax_id: Option<String>,
    pub company_address: String,
    pub city: String,
    pub postal_code: String,
    pub time_zone: String,
    #[serde_as(as = "Option<Base64>")]
    #[serde(default)]
    pub logo: Option<ImageData>,
    #[serde_as(as = "Option<Base64>")]
    #[serde(default)]
    pub company_profile: Option<Vec<u8>>,
}

impl FromRow<'_, PgRow> for EntityContractorAccountDetails {
    fn from_row(row: &'_ PgRow) -> Result<Self, sqlx::Error> {
        let maybe_logo: Option<Vec<u8>> = row.try_get("logo")?;
        Ok(EntityContractorAccountDetails {
            company_name: row.try_get("company_name")?,
            country: row.try_get("country")?,
            entity_type: row.try_get("entity_type")?,
            registration_number: row.try_get("registration_number")?,
            tax_id: row.try_get("tax_id")?,
            company_address: row.try_get("company_address")?,
            city: row.try_get("city")?,
            postal_code: row.try_get("postal_code")?,
            time_zone: row.try_get("time_zone")?,
            logo: maybe_logo.map(ImageData),
            company_profile: row.try_get("profile_picture")?,
        })
    }
}

#[serde_as]
#[derive(Debug, Deserialize)]
#[serde(rename_all = "kebab-case")]
pub struct EntityPicDetails {
    pub first_name: String,
    pub last_name: String,
    #[serde_as(as = "TryFromInto<DateWrapper>")]
    pub dob: sqlx::types::time::Date,
    pub dial_code: String,
    pub phone_number: String,
    #[serde_as(as = "Option<Base64>")]
    #[serde(default)]
    pub profile_picture: Option<ImageData>,
}

#[serde_as]
#[derive(Debug, Deserialize)]
#[serde(rename_all = "kebab-case")]
pub struct EntityDetails {
    pub company_name: String,
    pub country: String,
    pub entity_type: String,
    #[serde(default)]
    pub registration_number: Option<String>,
    #[serde(default)]
    pub tax_id: Option<String>,
    pub company_address: String,
    pub city: String,
    pub postal_code: String,
    pub time_zone: String,
    #[serde_as(as = "Option<Base64>")]
    #[serde(default)]
    pub logo: Option<ImageData>,
}

#[serde_as]
#[derive(Debug, Deserialize)]
#[serde(rename_all = "kebab-case")]
pub struct PrefillAuthEntities {
    pub email: String,
}
#[serde_as]
#[derive(Debug, Deserialize)]
#[serde(rename_all = "kebab-case")]
pub struct PrefilledPicDetails {
<<<<<<< HEAD
    pub client_ulid: rusty_ulid::Ulid,
=======
    #[serde_as(as = "TryFromInto<EmailWrapper>")]
    pub email: EmailAddress,
>>>>>>> 53d1a5cf
    pub first_name: String,
    pub last_name: String,
    #[serde_as(as = "TryFromInto<DateWrapper>")]
    pub dob: sqlx::types::time::Date,
    pub dial_code: String,
    pub phone_number: String,
    #[serde_as(as = "Option<Base64>")]
    #[serde(default)]
    pub profile_picture: Option<ImageData>,
}
#[serde_as]
#[derive(Debug, Deserialize)]
#[serde(rename_all = "kebab-case")]
pub struct EntityClientDetails {
    pub common_info: EntityDetails,
    #[serde_as(as = "Option<Base64>")]
    #[serde(default)]
    pub company_profile: Option<Vec<u8>>,
}

#[serde_as]
#[derive(Debug, Deserialize)]
#[serde(rename_all = "kebab-case")]
pub struct PrefillEntityClientDetails {
<<<<<<< HEAD
    pub client_ulid: rusty_ulid::Ulid,
    pub common_info: EntityDetails,
=======
    #[serde_as(as = "TryFromInto<EmailWrapper>")]
    pub email: EmailAddress,
    pub company_name: String,
    pub country: String,
    pub entity_type: String,
    #[serde(default)]
    pub registration_number: Option<String>,
    #[serde(default)]
    pub tax_id: Option<String>,
    pub company_address: String,
    pub city: String,
    pub postal_code: String,
    pub time_zone: String,
    #[serde_as(as = "Option<Base64>")]
    #[serde(default)]
    pub logo: Option<ImageData>,
>>>>>>> 53d1a5cf
    #[serde_as(as = "Option<Base64>")]
    #[serde(default)]
    pub company_profile: Option<Vec<u8>>,
}

impl Database {
    pub async fn post_onboard_entity_client_account_details(
        &self,
        ulid: Ulid,
        details: EntityClientAccountDetails,
    ) -> GlobeliseResult<()> {
        if self.user(ulid, Some(UserType::Entity)).await?.is_none() {
            return Err(GlobeliseError::Forbidden);
        }

        let query = "
            INSERT INTO entity_clients_account_details
            (ulid, company_name, country, entity_type, registration_number, tax_id, company_address,
            city, postal_code, time_zone, logo)
            VALUES ($1, $2, $3, $4, $5, $6, $7, $8, $9, $10, $11)
            ON CONFLICT(ulid) DO UPDATE SET 
            company_name = $2, country = $3, entity_type = $4, registration_number = $5,
            tax_id = $6, company_address = $7, city = $8, postal_code = $9, time_zone = $10,
            logo = $11";
        sqlx::query(query)
            .bind(ulid_to_sql_uuid(ulid))
            .bind(details.company_name)
            .bind(details.country)
            .bind(details.entity_type)
            .bind(details.registration_number)
            .bind(details.tax_id)
            .bind(details.company_address)
            .bind(details.city)
            .bind(details.postal_code)
            .bind(details.time_zone)
            .bind(details.logo.map(|b| b.as_ref().to_owned()))
            .execute(&self.0)
            .await
            .map_err(|e| GlobeliseError::Database(e.to_string()))?;

        Ok(())
    }

    pub async fn get_onboard_entity_client_account_details(
        &self,
        ulid: Ulid,
    ) -> GlobeliseResult<EntityClientAccountDetails> {
        if self.user(ulid, Some(UserType::Entity)).await?.is_none() {
            return Err(GlobeliseError::Forbidden);
        }

        let query = "
            SELECT
                ulid, company_name, country, entity_type, registration_number, tax_id, company_address,
                city, postal_code, time_zone, logo
            FROM
                entity_clients_account_details 
            WHERE
                ulid = $1";
        let result = sqlx::query_as(query)
            .bind(ulid_to_sql_uuid(ulid))
            .fetch_one(&self.0)
            .await
            .map_err(|e| GlobeliseError::Database(e.to_string()))?;

        Ok(result)
    }

    pub async fn post_onboard_entity_contractor_account_details(
        &self,
        ulid: Ulid,
        details: EntityContractorAccountDetails,
    ) -> GlobeliseResult<()> {
        if self.user(ulid, Some(UserType::Entity)).await?.is_none() {
            return Err(GlobeliseError::Forbidden);
        }

        let query = "
            INSERT INTO entity_contractors_account_details
            (ulid, company_name, country, entity_type, registration_number, tax_id, company_address,
            city, postal_code, time_zone, logo, company_profile)
            VALUES ($1, $2, $3, $4, $5, $6, $7, $8, $9, $10, $11, $12)
            ON CONFLICT(ulid) DO UPDATE SET 
            company_name = $2, country = $3, entity_type = $4, registration_number = $5,
            tax_id = $6, company_address = $7, city = $8, postal_code = $9, time_zone = $10,
            logo = $11, company_profile = $12";
        sqlx::query(query)
            .bind(ulid_to_sql_uuid(ulid))
            .bind(details.company_name)
            .bind(details.country)
            .bind(details.entity_type)
            .bind(details.registration_number)
            .bind(details.tax_id)
            .bind(details.company_address)
            .bind(details.city)
            .bind(details.postal_code)
            .bind(details.time_zone)
            .bind(details.logo.map(|b| b.as_ref().to_owned()))
            .bind(details.company_profile)
            .execute(&self.0)
            .await
            .map_err(|e| GlobeliseError::Database(e.to_string()))?;

        Ok(())
    }

    pub async fn get_onboard_entity_contractor_account_details(
        &self,
        ulid: Ulid,
    ) -> GlobeliseResult<EntityContractorAccountDetails> {
        if self.user(ulid, Some(UserType::Entity)).await?.is_none() {
            return Err(GlobeliseError::Forbidden);
        }

        let query = "
            SELECT
                ulid, company_name, country, entity_type, registration_number, tax_id, company_address,
                city, postal_code, time_zone, logo, company_profile
            FROM
                entity_contractors_account_details
            WHERE
                ulid = $1";
        let result = sqlx::query_as(query)
            .bind(ulid_to_sql_uuid(ulid))
            .fetch_one(&self.0)
            .await
            .map_err(|e| GlobeliseError::Database(e.to_string()))?;

        Ok(result)
    }
}<|MERGE_RESOLUTION|>--- conflicted
+++ resolved
@@ -221,19 +221,9 @@
 #[serde_as]
 #[derive(Debug, Deserialize)]
 #[serde(rename_all = "kebab-case")]
-pub struct PrefillAuthEntities {
-    pub email: String,
-}
-#[serde_as]
-#[derive(Debug, Deserialize)]
-#[serde(rename_all = "kebab-case")]
 pub struct PrefilledPicDetails {
-<<<<<<< HEAD
-    pub client_ulid: rusty_ulid::Ulid,
-=======
     #[serde_as(as = "TryFromInto<EmailWrapper>")]
     pub email: EmailAddress,
->>>>>>> 53d1a5cf
     pub first_name: String,
     pub last_name: String,
     #[serde_as(as = "TryFromInto<DateWrapper>")]
@@ -244,6 +234,7 @@
     #[serde(default)]
     pub profile_picture: Option<ImageData>,
 }
+
 #[serde_as]
 #[derive(Debug, Deserialize)]
 #[serde(rename_all = "kebab-case")]
@@ -258,10 +249,6 @@
 #[derive(Debug, Deserialize)]
 #[serde(rename_all = "kebab-case")]
 pub struct PrefillEntityClientDetails {
-<<<<<<< HEAD
-    pub client_ulid: rusty_ulid::Ulid,
-    pub common_info: EntityDetails,
-=======
     #[serde_as(as = "TryFromInto<EmailWrapper>")]
     pub email: EmailAddress,
     pub company_name: String,
@@ -278,7 +265,6 @@
     #[serde_as(as = "Option<Base64>")]
     #[serde(default)]
     pub logo: Option<ImageData>,
->>>>>>> 53d1a5cf
     #[serde_as(as = "Option<Base64>")]
     #[serde(default)]
     pub company_profile: Option<Vec<u8>>,
