--- conflicted
+++ resolved
@@ -150,18 +150,6 @@
 
     let database = database.lock().await;
 
-<<<<<<< HEAD
-    Ok(Json(
-        database
-            .get_onboard_entity_contractor_account_details(claims.payload.ulid)
-            .await?
-            .ok_or_else(|| {
-                GlobeliseError::not_found(
-                    "Cannot find entity contractor account details for this user",
-                )
-            })?,
-    ))
-=======
     let result = database
         .get_onboard_entity_contractor_account_details(claims.payload.ulid)
         .await?
@@ -187,5 +175,4 @@
         })?;
 
     Ok(Json(result))
->>>>>>> f9a939aa
 }