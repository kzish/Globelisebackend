use axum::extract::{ContentLengthLimit, Extension, Json, Path};
use common_utils::{
    custom_serde::{UserType, FORM_DATA_LENGTH_LIMIT},
    database::{onboard::payment::OnboardClientPaymentDetails, CommonDatabase},
    error::{GlobeliseError, GlobeliseResult},
    token::Token,
};
use eor_admin_microservice_sdk::token::AdminAccessToken;
use user_management_microservice_sdk::token::UserAccessToken;
use uuid::Uuid;

use crate::database::SharedDatabase;

pub async fn user_get_one_payment_details(
    claims: Token<UserAccessToken>,
    Extension(database): Extension<CommonDatabase>,
) -> GlobeliseResult<Json<OnboardClientPaymentDetails>> {
    let database = database.lock().await;

    let result = database
        .select_one_onboard_client_payment_details(claims.payload.ulid, claims.payload.user_type)
        .await?
        .ok_or_else(|| {
            GlobeliseError::not_found("Cannot find client payment details for this user")
        })?;
<<<<<<< HEAD
=======

    Ok(Json(result))
}

pub async fn admin_get_one_payment_details(
    _: Token<AdminAccessToken>,
    Path((user_ulid, user_type)): Path<(Uuid, UserType)>,
    Extension(database): Extension<CommonDatabase>,
) -> GlobeliseResult<Json<OnboardClientPaymentDetails>> {
    let database = database.lock().await;

    let result = database
        .select_one_onboard_client_payment_details(user_ulid, user_type)
        .await?
        .ok_or_else(|| {
            GlobeliseError::not_found("Cannot find client payment details for this user")
        })?;

>>>>>>> e3158d8e
    Ok(Json(result))
}

pub async fn user_post_one_payment_details(
    claims: Token<UserAccessToken>,
    ContentLengthLimit(Json(body)): ContentLengthLimit<
        Json<OnboardClientPaymentDetails>,
        FORM_DATA_LENGTH_LIMIT,
    >,
    Extension(common_database): Extension<CommonDatabase>,
    Extension(shared_database): Extension<SharedDatabase>,
) -> GlobeliseResult<()> {
    let common_database = common_database.lock().await;
    let shared_database = shared_database.lock().await;

    common_database
        .insert_one_onboard_client_payment_details(
            claims.payload.ulid,
            claims.payload.user_type,
            body.currency,
            &body.payment_date,
            &body.cutoff_date,
        )
        .await?;

    // ADDITIONAL SIDE-EFFECTS FROM SIGNING UP ENTITY CLIENT
    // Since this is the last step for the onboarding of entity clients
    if claims.payload.user_type == UserType::Entity
        && shared_database
            .select_one_entity_clients_branch_details(None, Some(claims.payload.ulid))
            .await?
            .is_none()
    {
        let branch_ulid = shared_database
            .insert_one_entity_client_branch(claims.payload.ulid)
            .await?;
        if let Some(entity_client_details) = common_database
            .select_one_onboard_entity_client_account_details(claims.payload.ulid)
            .await?
        {
            shared_database
                .post_branch_account_details(
                    branch_ulid,
                    entity_client_details.company_name,
                    entity_client_details.country,
                    entity_client_details.entity_type,
                    entity_client_details.registration_number,
                    entity_client_details.tax_id,
                    None,
                    entity_client_details.company_address,
                    entity_client_details.city,
                    entity_client_details.postal_code,
                    entity_client_details.time_zone,
                    entity_client_details.logo,
                )
                .await?;
        }
        // Entity client does not have bank information?
        /*
        database
        .post_branch_bank_details(
            branch_ulid,
            branch_name,
            country,
            entity_type,
            registration_number,
            tax_id,
            statutory_contribution_submission_number,
            company_address,
            city,
            postal_code,
        )
        .await?;
        */
        shared_database
            .post_branch_payroll_details(branch_ulid, body.payment_date, body.cutoff_date)
            .await?;
    }
    Ok(())
}

pub async fn admin_post_one_payment_details(
    _: Token<AdminAccessToken>,
    Path((user_ulid, user_type)): Path<(Uuid, UserType)>,
    ContentLengthLimit(Json(body)): ContentLengthLimit<
        Json<OnboardClientPaymentDetails>,
        FORM_DATA_LENGTH_LIMIT,
    >,
    Extension(common_database): Extension<CommonDatabase>,
) -> GlobeliseResult<()> {
    let common_database = common_database.lock().await;

    common_database
        .insert_one_onboard_client_payment_details(
            user_ulid,
            user_type,
            body.currency,
            &body.payment_date,
            &body.cutoff_date,
        )
        .await?;

    Ok(())
}<|MERGE_RESOLUTION|>--- conflicted
+++ resolved
@@ -23,8 +23,6 @@
         .ok_or_else(|| {
             GlobeliseError::not_found("Cannot find client payment details for this user")
         })?;
-<<<<<<< HEAD
-=======
 
     Ok(Json(result))
 }
@@ -43,7 +41,6 @@
             GlobeliseError::not_found("Cannot find client payment details for this user")
         })?;
 
->>>>>>> e3158d8e
     Ok(Json(result))
 }
 
