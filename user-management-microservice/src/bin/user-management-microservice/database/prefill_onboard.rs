--- conflicted
+++ resolved
@@ -10,11 +10,6 @@
 };
 
 use super::Database;
-use crate::onboard::entity::PrefillAuthEntities;
-use crate::onboard::entity::PrefillEntityClientDetails;
-use crate::onboard::entity::PrefilledPicDetails;
-use crate::onboard::payment::PrefilledPaymentDetails;
-use rusty_ulid::Ulid;
 
 impl Database {
     pub async fn prefill_onboard_individual_contractors_account_details(
@@ -80,54 +75,14 @@
     ) -> GlobeliseResult<()> {
         let query = "
             INSERT INTO prefilled_entity_clients_account_details
-<<<<<<< HEAD
-            (ulid, company_name, country, entity_type, registration_number, tax_id, company_address,
-            city, postal_code, time_zone, logo)
-            VALUES ($1, $2, $3, $4, $5, $6, $7, $8, $9, $10, $11)
-            ON CONFLICT(ulid) DO UPDATE SET 
-=======
             (email, company_name, country, entity_type, registration_number, tax_id, company_address,
             city, postal_code, time_zone, logo)
             VALUES ($1, $2, $3, $4, $5, $6, $7, $8, $9, $10, $11)
             ON CONFLICT(email) DO UPDATE SET 
->>>>>>> 53d1a5cf
             company_name = $2, country = $3, entity_type = $4, registration_number = $5,
             tax_id = $6, company_address = $7, city = $8, postal_code = $9, time_zone = $10,
             logo = $11";
         sqlx::query(query)
-<<<<<<< HEAD
-            .bind(ulid_to_sql_uuid(details.client_ulid))
-            .bind(details.common_info.company_name)
-            .bind(details.common_info.country)
-            .bind(details.common_info.entity_type)
-            .bind(details.common_info.registration_number)
-            .bind(details.common_info.tax_id)
-            .bind(details.common_info.company_address)
-            .bind(details.common_info.city)
-            .bind(details.common_info.postal_code)
-            .bind(details.common_info.time_zone)
-            .bind(details.common_info.logo.map(|b| b.as_ref().to_owned()))
-            .execute(&self.0)
-            .await
-            .map_err(|e| GlobeliseError::Database(e.to_string()))?;
-
-        Ok(())
-    }
-
-    pub async fn prefill_onboard_auth_entity(
-        &self,
-        ulid: Ulid,
-        details: PrefillAuthEntities,
-    ) -> GlobeliseResult<()> {
-        let query = "
-            INSERT INTO auth_entities
-            (ulid, email, is_google, is_outlook)
-            VALUES ($1, $2, false, false)
-            ";
-        sqlx::query(query)
-            .bind(ulid_to_sql_uuid(ulid))
-            .bind(details.email)
-=======
             .bind(details.email.to_string())
             .bind(details.company_name)
             .bind(details.country)
@@ -139,7 +94,6 @@
             .bind(details.postal_code)
             .bind(details.time_zone)
             .bind(details.logo.map(|b| b.as_ref().to_owned()))
->>>>>>> 53d1a5cf
             .execute(&self.0)
             .await
             .map_err(|e| GlobeliseError::Database(e.to_string()))?;
@@ -153,26 +107,16 @@
     ) -> GlobeliseResult<()> {
         let query = "
             INSERT INTO prefilled_entity_clients_bank_details
-<<<<<<< HEAD
-            (ulid, bank_name, bank_account_name, bank_account_number)
-            VALUES ($4, $1, $2, $3)
-            ON CONFLICT(ulid) DO UPDATE SET 
-=======
             (email, bank_name, bank_account_name, bank_account_number)
             VALUES ($4, $1, $2, $3)
             ON CONFLICT(email) DO UPDATE SET 
->>>>>>> 53d1a5cf
             bank_name = $1, bank_account_name = $2, bank_account_number = $3";
 
         sqlx::query(query)
             .bind(details.bank_name)
             .bind(details.account_name)
             .bind(details.account_number)
-<<<<<<< HEAD
-            .bind(ulid_to_sql_uuid(details.client_ulid))
-=======
             .bind(details.client_ulid.to_string())
->>>>>>> 53d1a5cf
             .execute(&self.0)
             .await
             .map_err(|e| GlobeliseError::Database(e.to_string()))?;
@@ -186,15 +130,6 @@
     ) -> GlobeliseResult<()> {
         let query = "
             INSERT INTO prefilled_entity_clients_payment_details
-<<<<<<< HEAD
-            (ulid, currency, payment_date, cutoff_date)
-            VALUES ($1, $2, $3, $4)
-            ON CONFLICT(ulid) DO UPDATE SET 
-            currency = $2, payment_date = $3, cutoff_date = $4";
-
-        sqlx::query(query)
-            .bind(ulid_to_sql_uuid(details.client_ulid))
-=======
             (email, currency, payment_date, cutoff_date)
             VALUES ($1, $2, $3, $4)
             ON CONFLICT(email) DO UPDATE SET 
@@ -202,7 +137,6 @@
 
         sqlx::query(query)
             .bind(details.email.to_string())
->>>>>>> 53d1a5cf
             .bind(details.currency)
             .bind(details.payment_date)
             .bind(details.cutoff_date)
@@ -219,15 +153,9 @@
     ) -> GlobeliseResult<()> {
         let query = "
             INSERT INTO prefilled_entity_clients_pic_details
-<<<<<<< HEAD
-            (ulid, first_name, last_name, dob, dial_code, phone_number, profile_picture)
-            VALUES ($7, $1, $2, $3, $4, $5, $6)
-            ON CONFLICT(ulid) DO UPDATE SET 
-=======
             (email, first_name, last_name, dob, dial_code, phone_number, profile_picture)
             VALUES ($7, $1, $2, $3, $4, $5, $6)
             ON CONFLICT(email) DO UPDATE SET 
->>>>>>> 53d1a5cf
             first_name = $1, last_name = $2, dob = $3, dial_code = $4, phone_number = $5,
             profile_picture = $6";
 
@@ -238,11 +166,7 @@
             .bind(details.dial_code)
             .bind(details.phone_number)
             .bind(details.profile_picture.map(|b| b.as_ref().to_owned()))
-<<<<<<< HEAD
-            .bind(ulid_to_sql_uuid(details.client_ulid))
-=======
             .bind(details.email.to_string())
->>>>>>> 53d1a5cf
             .execute(&self.0)
             .await
             .map_err(|e| GlobeliseError::Database(e.to_string()))?;
