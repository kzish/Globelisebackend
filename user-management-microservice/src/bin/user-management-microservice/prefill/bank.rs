use axum::extract::{ContentLengthLimit, Extension, Json};
use common_utils::{
    custom_serde::{EmailWrapper, UserType, FORM_DATA_LENGTH_LIMIT},
    database::{onboard::bank::ContractorUserDetails, CommonDatabase},
    error::{GlobeliseError, GlobeliseResult},
    token::Token,
};
use eor_admin_microservice_sdk::token::AdminAccessToken;
use serde::{Deserialize, Serialize};
use serde_with::serde_as;
use sqlx::FromRow;
use user_management_microservice_sdk::token::UserAccessToken;

#[serde_as]
#[derive(Debug, FromRow, Serialize, Deserialize)]
#[serde(rename_all = "kebab-case")]
pub struct PrefillUserBankDetails {
    pub email: EmailWrapper,
    pub bank_name: String,
    pub bank_account_name: String,
    pub bank_account_number: String,
    pub bank_code: String,
    pub branch_code: String,
}

pub async fn user_post_one_individual_contractor(
    token: Token<UserAccessToken>,
    ContentLengthLimit(Json(body)): ContentLengthLimit<
        Json<PrefillUserBankDetails>,
        FORM_DATA_LENGTH_LIMIT,
    >,
    Extension(database): Extension<CommonDatabase>,
) -> GlobeliseResult<()> {
    if !matches!(token.payload.user_type, UserType::Entity) {
        return Err(GlobeliseError::Forbidden);
    }

    let database = database.lock().await;

    let ulid = database
        .find_one_user(None, Some(&body.email), None)
        .await?
        .ok_or_else(|| GlobeliseError::not_found("Cannot find a user with this email"))?
        .ulid;

    if database
        .select_one_onboard_user_bank_detail(ulid, UserType::Individual)
        .await?
        .is_none()
    {
        database
            .insert_one_onboard_user_bank_details(
                ulid,
                UserType::Individual,
                &ContractorUserDetails {
                    bank_name: body.bank_name,
                    bank_account_name: body.bank_account_name,
                    bank_account_number: body.bank_account_number,
                    bank_code: body.bank_code,
                    branch_code: body.branch_code,
                },
            )
            .await?;
    }

    Ok(())
}

pub async fn admin_post_one_individual_contractor(
    // Only needed for validation
    _: Token<AdminAccessToken>,
    ContentLengthLimit(Json(body)): ContentLengthLimit<
        Json<PrefillUserBankDetails>,
        FORM_DATA_LENGTH_LIMIT,
    >,
    Extension(database): Extension<CommonDatabase>,
) -> GlobeliseResult<()> {
    let database = database.lock().await;

    let ulid = database
        .find_one_user(None, Some(&body.email), None)
        .await?
        .ok_or_else(|| GlobeliseError::not_found("Cannot find a user with this email"))?
        .ulid;

    database
        .insert_one_onboard_user_bank_details(
            ulid,
            UserType::Individual,
            &ContractorUserDetails {
                bank_name: body.bank_name,
                bank_account_name: body.bank_account_name,
                bank_account_number: body.bank_account_number,
                bank_code: body.bank_code,
                branch_code: body.branch_code,
            },
        )
        .await?;

    Ok(())
}

pub async fn admin_post_one_entity_client(
    _: Token<AdminAccessToken>,
    ContentLengthLimit(Json(body)): ContentLengthLimit<
        Json<PrefillUserBankDetails>,
        FORM_DATA_LENGTH_LIMIT,
    >,
    Extension(database): Extension<CommonDatabase>,
) -> GlobeliseResult<()> {
    let database = database.lock().await;

    let ulid = database
        .find_one_user(None, Some(&body.email), None)
        .await?
<<<<<<< HEAD
        .ok_or_else(|| {
            GlobeliseError::not_found(
                "Cannot find prefilled individual contractor bank details from the query",
            )
        })?;
=======
        .ok_or_else(|| GlobeliseError::not_found("Cannot find a user with this email"))?
        .ulid;
>>>>>>> e3158d8e

    if database
        .select_one_onboard_user_bank_detail(ulid, UserType::Individual)
        .await?
        .is_none()
    {
        database
            .insert_one_onboard_user_bank_details(
                ulid,
                UserType::Individual,
                &ContractorUserDetails {
                    bank_name: body.bank_name,
                    bank_account_name: body.bank_account_name,
                    bank_account_number: body.bank_account_number,
                    bank_code: body.bank_code,
                    branch_code: body.branch_code,
                },
            )
            .await?;
    }

    Ok(())
}<|MERGE_RESOLUTION|>--- conflicted
+++ resolved
@@ -113,16 +113,8 @@
     let ulid = database
         .find_one_user(None, Some(&body.email), None)
         .await?
-<<<<<<< HEAD
-        .ok_or_else(|| {
-            GlobeliseError::not_found(
-                "Cannot find prefilled individual contractor bank details from the query",
-            )
-        })?;
-=======
         .ok_or_else(|| GlobeliseError::not_found("Cannot find a user with this email"))?
         .ulid;
->>>>>>> e3158d8e
 
     if database
         .select_one_onboard_user_bank_detail(ulid, UserType::Individual)
