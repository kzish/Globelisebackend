--- conflicted
+++ resolved
@@ -151,13 +151,6 @@
             post(onboard::prefill::prefill_individual_contractor_bank_details),
         )
         .route(
-<<<<<<< HEAD
-            "/eor-admin/entities/onboard/create-entity-client",
-            post(onboard::prefill::prefill_onboard_auth_entity),
-        )
-        .route(
-=======
->>>>>>> 53d1a5cf
             "/eor-admin/entities/onboard/prefill-entity-client",
             post(onboard::prefill::prefill_entity_client_account_details),
         )
